# SPDX-License-Identifier: GPL-2.0
# Makefile for Linux samples code

<<<<<<< HEAD
obj-$(CONFIG_SAMPLES)	+= kobject/ kprobes/ trace_events/ livepatch/ \
			   hw_breakpoint/ kfifo/ kdb/ hidraw/ rpmsg/ seccomp/ \
			   configfs/ connector/ v4l/ trace_printk/ \
			   vfio-mdev/ statx/ qmi/ binderfs/
=======
obj-$(CONFIG_SAMPLE_ANDROID_BINDERFS)	+= binderfs/
obj-$(CONFIG_SAMPLE_CONFIGFS)		+= configfs/
obj-$(CONFIG_SAMPLE_CONNECTOR)		+= connector/
subdir-y				+= hidraw
obj-$(CONFIG_SAMPLE_HW_BREAKPOINT)	+= hw_breakpoint/
obj-$(CONFIG_SAMPLE_KDB)		+= kdb/
obj-$(CONFIG_SAMPLE_KFIFO)		+= kfifo/
obj-$(CONFIG_SAMPLE_KOBJECT)		+= kobject/
obj-$(CONFIG_SAMPLE_KPROBES)		+= kprobes/
obj-$(CONFIG_SAMPLE_LIVEPATCH)		+= livepatch/
subdir-y				+= pidfd
obj-$(CONFIG_SAMPLE_QMI_CLIENT)		+= qmi/
obj-$(CONFIG_SAMPLE_RPMSG_CLIENT)	+= rpmsg/
subdir-$(CONFIG_SAMPLE_SECCOMP)		+= seccomp
obj-$(CONFIG_SAMPLE_TRACE_EVENTS)	+= trace_events/
obj-$(CONFIG_SAMPLE_TRACE_PRINTK)	+= trace_printk/
obj-$(CONFIG_VIDEO_PCI_SKELETON)	+= v4l/
obj-y					+= vfio-mdev/
subdir-$(CONFIG_SAMPLE_VFS)		+= vfs
>>>>>>> 0ecfebd2
<|MERGE_RESOLUTION|>--- conflicted
+++ resolved
@@ -1,12 +1,6 @@
 # SPDX-License-Identifier: GPL-2.0
 # Makefile for Linux samples code
 
-<<<<<<< HEAD
-obj-$(CONFIG_SAMPLES)	+= kobject/ kprobes/ trace_events/ livepatch/ \
-			   hw_breakpoint/ kfifo/ kdb/ hidraw/ rpmsg/ seccomp/ \
-			   configfs/ connector/ v4l/ trace_printk/ \
-			   vfio-mdev/ statx/ qmi/ binderfs/
-=======
 obj-$(CONFIG_SAMPLE_ANDROID_BINDERFS)	+= binderfs/
 obj-$(CONFIG_SAMPLE_CONFIGFS)		+= configfs/
 obj-$(CONFIG_SAMPLE_CONNECTOR)		+= connector/
@@ -25,5 +19,4 @@
 obj-$(CONFIG_SAMPLE_TRACE_PRINTK)	+= trace_printk/
 obj-$(CONFIG_VIDEO_PCI_SKELETON)	+= v4l/
 obj-y					+= vfio-mdev/
-subdir-$(CONFIG_SAMPLE_VFS)		+= vfs
->>>>>>> 0ecfebd2
+subdir-$(CONFIG_SAMPLE_VFS)		+= vfs