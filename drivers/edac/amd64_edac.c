--- conflicted
+++ resolved
@@ -3626,15 +3626,6 @@
 }
 
 static const struct x86_cpu_id amd64_cpuids[] = {
-<<<<<<< HEAD
-	{ X86_VENDOR_AMD, 0xF,	X86_MODEL_ANY,	X86_FEATURE_ANY, 0 },
-	{ X86_VENDOR_AMD, 0x10, X86_MODEL_ANY,	X86_FEATURE_ANY, 0 },
-	{ X86_VENDOR_AMD, 0x15, X86_MODEL_ANY,	X86_FEATURE_ANY, 0 },
-	{ X86_VENDOR_AMD, 0x16, X86_MODEL_ANY,	X86_FEATURE_ANY, 0 },
-	{ X86_VENDOR_AMD, 0x17, X86_MODEL_ANY,	X86_FEATURE_ANY, 0 },
-	{ X86_VENDOR_HYGON, 0x18, X86_MODEL_ANY, X86_FEATURE_ANY, 0 },
-	{ X86_VENDOR_AMD, 0x19, X86_MODEL_ANY,	X86_FEATURE_ANY, 0 },
-=======
 	X86_MATCH_VENDOR_FAM(AMD,	0x0F, NULL),
 	X86_MATCH_VENDOR_FAM(AMD,	0x10, NULL),
 	X86_MATCH_VENDOR_FAM(AMD,	0x15, NULL),
@@ -3642,7 +3633,6 @@
 	X86_MATCH_VENDOR_FAM(AMD,	0x17, NULL),
 	X86_MATCH_VENDOR_FAM(HYGON,	0x18, NULL),
 	X86_MATCH_VENDOR_FAM(AMD,	0x19, NULL),
->>>>>>> 04d5ce62
 	{ }
 };
 MODULE_DEVICE_TABLE(x86cpu, amd64_cpuids);
