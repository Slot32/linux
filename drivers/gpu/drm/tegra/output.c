--- conflicted
+++ resolved
@@ -126,11 +126,6 @@
 						       "nvidia,hpd-gpio", 0,
 						       GPIOD_IN,
 						       "HDMI hotplug detect");
-<<<<<<< HEAD
-	if (IS_ERR(output->hpd_gpio))
-		return PTR_ERR(output->hpd_gpio);
-
-=======
 	if (IS_ERR(output->hpd_gpio)) {
 		if (PTR_ERR(output->hpd_gpio) != -ENOENT)
 			return PTR_ERR(output->hpd_gpio);
@@ -138,7 +133,6 @@
 		output->hpd_gpio = NULL;
 	}
 
->>>>>>> bb831786
 	if (output->hpd_gpio) {
 		err = gpiod_to_irq(output->hpd_gpio);
 		if (err < 0) {
