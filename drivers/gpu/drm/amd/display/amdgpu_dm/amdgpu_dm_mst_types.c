/*
 * Copyright 2012-15 Advanced Micro Devices, Inc.
 *
 * Permission is hereby granted, free of charge, to any person obtaining a
 * copy of this software and associated documentation files (the "Software"),
 * to deal in the Software without restriction, including without limitation
 * the rights to use, copy, modify, merge, publish, distribute, sublicense,
 * and/or sell copies of the Software, and to permit persons to whom the
 * Software is furnished to do so, subject to the following conditions:
 *
 * The above copyright notice and this permission notice shall be included in
 * all copies or substantial portions of the Software.
 *
 * THE SOFTWARE IS PROVIDED "AS IS", WITHOUT WARRANTY OF ANY KIND, EXPRESS OR
 * IMPLIED, INCLUDING BUT NOT LIMITED TO THE WARRANTIES OF MERCHANTABILITY,
 * FITNESS FOR A PARTICULAR PURPOSE AND NONINFRINGEMENT.  IN NO EVENT SHALL
 * THE COPYRIGHT HOLDER(S) OR AUTHOR(S) BE LIABLE FOR ANY CLAIM, DAMAGES OR
 * OTHER LIABILITY, WHETHER IN AN ACTION OF CONTRACT, TORT OR OTHERWISE,
 * ARISING FROM, OUT OF OR IN CONNECTION WITH THE SOFTWARE OR THE USE OR
 * OTHER DEALINGS IN THE SOFTWARE.
 *
 * Authors: AMD
 *
 */

#include <linux/version.h>
#include <drm/drm_atomic_helper.h>
#include <drm/drm_dp_mst_helper.h>
#include "dm_services.h"
#include "amdgpu.h"
#include "amdgpu_dm.h"
#include "amdgpu_dm_mst_types.h"

#include "dc.h"
#include "dm_helpers.h"

#include "dc_link_ddc.h"

#include "i2caux_interface.h"
#if defined(CONFIG_DEBUG_FS)
#include "amdgpu_dm_debugfs.h"
#endif

#if defined(CONFIG_DRM_AMD_DC_DCN)
#include "dc/dcn20/dcn20_resource.h"
#endif

static ssize_t dm_dp_aux_transfer(struct drm_dp_aux *aux,
				  struct drm_dp_aux_msg *msg)
{
	ssize_t result = 0;
	struct aux_payload payload;
	enum aux_channel_operation_result operation_result;

	if (WARN_ON(msg->size > 16))
		return -E2BIG;

	payload.address = msg->address;
	payload.data = msg->buffer;
	payload.length = msg->size;
	payload.reply = &msg->reply;
	payload.i2c_over_aux = (msg->request & DP_AUX_NATIVE_WRITE) == 0;
	payload.write = (msg->request & DP_AUX_I2C_READ) == 0;
	payload.mot = (msg->request & DP_AUX_I2C_MOT) != 0;
	payload.defer_delay = 0;

	result = dc_link_aux_transfer_raw(TO_DM_AUX(aux)->ddc_service, &payload,
				      &operation_result);

	if (payload.write)
		result = msg->size;

	if (result < 0)
		switch (operation_result) {
		case AUX_CHANNEL_OPERATION_SUCCEEDED:
			break;
		case AUX_CHANNEL_OPERATION_FAILED_HPD_DISCON:
		case AUX_CHANNEL_OPERATION_FAILED_REASON_UNKNOWN:
			result = -EIO;
			break;
		case AUX_CHANNEL_OPERATION_FAILED_INVALID_REPLY:
		case AUX_CHANNEL_OPERATION_FAILED_ENGINE_ACQUIRE:
			result = -EBUSY;
			break;
		case AUX_CHANNEL_OPERATION_FAILED_TIMEOUT:
			result = -ETIMEDOUT;
			break;
		}

	return result;
}

static void
dm_dp_mst_connector_destroy(struct drm_connector *connector)
{
	struct amdgpu_dm_connector *aconnector =
		to_amdgpu_dm_connector(connector);
<<<<<<< HEAD
	struct amdgpu_encoder *amdgpu_encoder = aconnector->mst_encoder;
=======
>>>>>>> 84569f32

	if (aconnector->dc_sink) {
		dc_link_remove_remote_sink(aconnector->dc_link,
					   aconnector->dc_sink);
		dc_sink_release(aconnector->dc_sink);
	}

	kfree(aconnector->edid);

	drm_connector_cleanup(connector);
	drm_dp_mst_put_port_malloc(aconnector->port);
	kfree(aconnector);
}

static int
amdgpu_dm_mst_connector_late_register(struct drm_connector *connector)
{
	struct amdgpu_dm_connector *amdgpu_dm_connector =
		to_amdgpu_dm_connector(connector);
	int r;

	r = drm_dp_mst_connector_late_register(connector,
					       amdgpu_dm_connector->port);
	if (r < 0)
		return r;

#if defined(CONFIG_DEBUG_FS)
	connector_debugfs_init(amdgpu_dm_connector);
#endif

	return 0;
}

static void
amdgpu_dm_mst_connector_early_unregister(struct drm_connector *connector)
{
	struct amdgpu_dm_connector *amdgpu_dm_connector =
		to_amdgpu_dm_connector(connector);
	struct drm_dp_mst_port *port = amdgpu_dm_connector->port;

	drm_dp_mst_connector_early_unregister(connector, port);
}

static const struct drm_connector_funcs dm_dp_mst_connector_funcs = {
	.fill_modes = drm_helper_probe_single_connector_modes,
	.destroy = dm_dp_mst_connector_destroy,
	.reset = amdgpu_dm_connector_funcs_reset,
	.atomic_duplicate_state = amdgpu_dm_connector_atomic_duplicate_state,
	.atomic_destroy_state = drm_atomic_helper_connector_destroy_state,
	.atomic_set_property = amdgpu_dm_connector_atomic_set_property,
	.atomic_get_property = amdgpu_dm_connector_atomic_get_property,
	.late_register = amdgpu_dm_mst_connector_late_register,
	.early_unregister = amdgpu_dm_mst_connector_early_unregister,
};

#if defined(CONFIG_DRM_AMD_DC_DCN)
static bool validate_dsc_caps_on_connector(struct amdgpu_dm_connector *aconnector)
{
	struct dc_sink *dc_sink = aconnector->dc_sink;
	struct drm_dp_mst_port *port = aconnector->port;
	u8 dsc_caps[16] = { 0 };

	aconnector->dsc_aux = drm_dp_mst_dsc_aux_for_port(port);

	if (!aconnector->dsc_aux)
		return false;

	if (drm_dp_dpcd_read(aconnector->dsc_aux, DP_DSC_SUPPORT, dsc_caps, 16) < 0)
		return false;

	if (!dc_dsc_parse_dsc_dpcd(aconnector->dc_link->ctx->dc,
				   dsc_caps, NULL,
				   &dc_sink->dsc_caps.dsc_dec_caps))
		return false;

	return true;
}
#endif

static int dm_dp_mst_get_modes(struct drm_connector *connector)
{
	struct amdgpu_dm_connector *aconnector = to_amdgpu_dm_connector(connector);
	int ret = 0;

	if (!aconnector)
		return drm_add_edid_modes(connector, NULL);

	if (!aconnector->edid) {
		struct edid *edid;
		edid = drm_dp_mst_get_edid(connector, &aconnector->mst_port->mst_mgr, aconnector->port);

		if (!edid) {
			drm_connector_update_edid_property(
				&aconnector->base,
				NULL);
			return ret;
		}

		aconnector->edid = edid;
	}

	if (aconnector->dc_sink && aconnector->dc_sink->sink_signal == SIGNAL_TYPE_VIRTUAL) {
		dc_sink_release(aconnector->dc_sink);
		aconnector->dc_sink = NULL;
	}

	if (!aconnector->dc_sink) {
		struct dc_sink *dc_sink;
		struct dc_sink_init_data init_params = {
				.link = aconnector->dc_link,
				.sink_signal = SIGNAL_TYPE_DISPLAY_PORT_MST };
		dc_sink = dc_link_add_remote_sink(
			aconnector->dc_link,
			(uint8_t *)aconnector->edid,
			(aconnector->edid->extensions + 1) * EDID_LENGTH,
			&init_params);

		dc_sink->priv = aconnector;
		/* dc_link_add_remote_sink returns a new reference */
		aconnector->dc_sink = dc_sink;

		if (aconnector->dc_sink) {
			amdgpu_dm_update_freesync_caps(
					connector, aconnector->edid);

#if defined(CONFIG_DRM_AMD_DC_DCN)
			if (!validate_dsc_caps_on_connector(aconnector))
				memset(&aconnector->dc_sink->dsc_caps,
				       0, sizeof(aconnector->dc_sink->dsc_caps));
#endif
		}
	}

	drm_connector_update_edid_property(
					&aconnector->base, aconnector->edid);

	ret = drm_add_edid_modes(connector, aconnector->edid);

	return ret;
}

static struct drm_encoder *
dm_mst_atomic_best_encoder(struct drm_connector *connector,
			   struct drm_connector_state *connector_state)
{
	struct drm_device *dev = connector->dev;
	struct amdgpu_device *adev = dev->dev_private;
	struct amdgpu_crtc *acrtc = to_amdgpu_crtc(connector_state->crtc);

	return &adev->dm.mst_encoders[acrtc->crtc_id].base;
}

static int
dm_dp_mst_detect(struct drm_connector *connector,
		 struct drm_modeset_acquire_ctx *ctx, bool force)
{
	struct amdgpu_dm_connector *aconnector = to_amdgpu_dm_connector(connector);
	struct amdgpu_dm_connector *master = aconnector->mst_port;

	return drm_dp_mst_detect_port(connector, ctx, &master->mst_mgr,
				      aconnector->port);
}

static int dm_dp_mst_atomic_check(struct drm_connector *connector,
				struct drm_atomic_state *state)
{
	struct drm_connector_state *new_conn_state =
			drm_atomic_get_new_connector_state(state, connector);
	struct drm_connector_state *old_conn_state =
			drm_atomic_get_old_connector_state(state, connector);
	struct amdgpu_dm_connector *aconnector = to_amdgpu_dm_connector(connector);
	struct drm_crtc_state *new_crtc_state;
	struct drm_dp_mst_topology_mgr *mst_mgr;
	struct drm_dp_mst_port *mst_port;

	mst_port = aconnector->port;
	mst_mgr = &aconnector->mst_port->mst_mgr;

	if (!old_conn_state->crtc)
		return 0;

	if (new_conn_state->crtc) {
		new_crtc_state = drm_atomic_get_new_crtc_state(state, new_conn_state->crtc);
		if (!new_crtc_state ||
		    !drm_atomic_crtc_needs_modeset(new_crtc_state) ||
		    new_crtc_state->enable)
			return 0;
		}

	return drm_dp_atomic_release_vcpi_slots(state,
						mst_mgr,
						mst_port);
}

static const struct drm_connector_helper_funcs dm_dp_mst_connector_helper_funcs = {
	.get_modes = dm_dp_mst_get_modes,
	.mode_valid = amdgpu_dm_connector_mode_valid,
	.atomic_best_encoder = dm_mst_atomic_best_encoder,
	.detect_ctx = dm_dp_mst_detect,
	.atomic_check = dm_dp_mst_atomic_check,
};

static void amdgpu_dm_encoder_destroy(struct drm_encoder *encoder)
{
	drm_encoder_cleanup(encoder);
	kfree(encoder);
}

static const struct drm_encoder_funcs amdgpu_dm_encoder_funcs = {
	.destroy = amdgpu_dm_encoder_destroy,
};

void
dm_dp_create_fake_mst_encoders(struct amdgpu_device *adev)
{
	struct drm_device *dev = adev->ddev;
	int i;

	for (i = 0; i < adev->dm.display_indexes_num; i++) {
		struct amdgpu_encoder *amdgpu_encoder = &adev->dm.mst_encoders[i];
		struct drm_encoder *encoder = &amdgpu_encoder->base;

		encoder->possible_crtcs = amdgpu_dm_get_encoder_crtc_mask(adev);

		drm_encoder_init(
			dev,
			&amdgpu_encoder->base,
			&amdgpu_dm_encoder_funcs,
			DRM_MODE_ENCODER_DPMST,
			NULL);

		drm_encoder_helper_add(encoder, &amdgpu_dm_encoder_helper_funcs);
	}
}

static struct drm_connector *
dm_dp_add_mst_connector(struct drm_dp_mst_topology_mgr *mgr,
			struct drm_dp_mst_port *port,
			const char *pathprop)
{
	struct amdgpu_dm_connector *master = container_of(mgr, struct amdgpu_dm_connector, mst_mgr);
	struct drm_device *dev = master->base.dev;
	struct amdgpu_device *adev = dev->dev_private;
	struct amdgpu_dm_connector *aconnector;
	struct drm_connector *connector;
	int i;

	aconnector = kzalloc(sizeof(*aconnector), GFP_KERNEL);
	if (!aconnector)
		return NULL;

	connector = &aconnector->base;
	aconnector->port = port;
	aconnector->mst_port = master;

	if (drm_connector_init(
		dev,
		connector,
		&dm_dp_mst_connector_funcs,
		DRM_MODE_CONNECTOR_DisplayPort)) {
		kfree(aconnector);
		return NULL;
	}
	drm_connector_helper_add(connector, &dm_dp_mst_connector_helper_funcs);

	amdgpu_dm_connector_init_helper(
		&adev->dm,
		aconnector,
		DRM_MODE_CONNECTOR_DisplayPort,
		master->dc_link,
		master->connector_id);

	for (i = 0; i < adev->dm.display_indexes_num; i++) {
		drm_connector_attach_encoder(&aconnector->base,
					     &adev->dm.mst_encoders[i].base);
	}

	connector->max_bpc_property = master->base.max_bpc_property;
	if (connector->max_bpc_property)
		drm_connector_attach_max_bpc_property(connector, 8, 16);

	connector->vrr_capable_property = master->base.vrr_capable_property;
	if (connector->vrr_capable_property)
		drm_connector_attach_vrr_capable_property(connector);

	drm_object_attach_property(
		&connector->base,
		dev->mode_config.path_property,
		0);
	drm_object_attach_property(
		&connector->base,
		dev->mode_config.tile_property,
		0);

	drm_connector_set_path_property(connector, pathprop);

	/*
	 * Initialize connector state before adding the connectror to drm and
	 * framebuffer lists
	 */
	amdgpu_dm_connector_funcs_reset(connector);

	drm_dp_mst_get_port_malloc(port);

	return connector;
}

static const struct drm_dp_mst_topology_cbs dm_mst_cbs = {
	.add_connector = dm_dp_add_mst_connector,
};

void amdgpu_dm_initialize_dp_connector(struct amdgpu_display_manager *dm,
				       struct amdgpu_dm_connector *aconnector,
				       int link_index)
{
	aconnector->dm_dp_aux.aux.name =
		kasprintf(GFP_KERNEL, "AMDGPU DM aux hw bus %d",
			  link_index);
	aconnector->dm_dp_aux.aux.transfer = dm_dp_aux_transfer;
	aconnector->dm_dp_aux.ddc_service = aconnector->dc_link->ddc;

	drm_dp_aux_init(&aconnector->dm_dp_aux.aux);
	drm_dp_cec_register_connector(&aconnector->dm_dp_aux.aux,
				      &aconnector->base);

	if (aconnector->base.connector_type == DRM_MODE_CONNECTOR_eDP)
		return;

	aconnector->mst_mgr.cbs = &dm_mst_cbs;
	drm_dp_mst_topology_mgr_init(
		&aconnector->mst_mgr,
		dm->adev->ddev,
		&aconnector->dm_dp_aux.aux,
		16,
		4,
		aconnector->connector_id);
}

int dm_mst_get_pbn_divider(struct dc_link *link)
{
	if (!link)
		return 0;

	return dc_link_bandwidth_kbps(link,
			dc_link_get_link_cap(link)) / (8 * 1000 * 54);
}

#if defined(CONFIG_DRM_AMD_DC_DCN)

struct dsc_mst_fairness_params {
	struct dc_crtc_timing *timing;
	struct dc_sink *sink;
	struct dc_dsc_bw_range bw_range;
	bool compression_possible;
	struct drm_dp_mst_port *port;
};

struct dsc_mst_fairness_vars {
	int pbn;
	bool dsc_enabled;
	int bpp_x16;
};

static int kbps_to_peak_pbn(int kbps)
{
	u64 peak_kbps = kbps;

	peak_kbps *= 1006;
	peak_kbps = div_u64(peak_kbps, 1000);
	return (int) DIV64_U64_ROUND_UP(peak_kbps * 64, (54 * 8 * 1000));
}

static void set_dsc_configs_from_fairness_vars(struct dsc_mst_fairness_params *params,
		struct dsc_mst_fairness_vars *vars,
		int count)
{
	int i;

	for (i = 0; i < count; i++) {
		memset(&params[i].timing->dsc_cfg, 0, sizeof(params[i].timing->dsc_cfg));
		if (vars[i].dsc_enabled && dc_dsc_compute_config(
					params[i].sink->ctx->dc->res_pool->dscs[0],
					&params[i].sink->dsc_caps.dsc_dec_caps,
					params[i].sink->ctx->dc->debug.dsc_min_slice_height_override,
					0,
					params[i].timing,
					&params[i].timing->dsc_cfg)) {
			params[i].timing->flags.DSC = 1;
			params[i].timing->dsc_cfg.bits_per_pixel = vars[i].bpp_x16;
		} else {
			params[i].timing->flags.DSC = 0;
		}
	}
}

static int bpp_x16_from_pbn(struct dsc_mst_fairness_params param, int pbn)
{
	struct dc_dsc_config dsc_config;
	u64 kbps;

	kbps = div_u64((u64)pbn * 994 * 8 * 54, 64);
	dc_dsc_compute_config(
			param.sink->ctx->dc->res_pool->dscs[0],
			&param.sink->dsc_caps.dsc_dec_caps,
			param.sink->ctx->dc->debug.dsc_min_slice_height_override,
			(int) kbps, param.timing, &dsc_config);

	return dsc_config.bits_per_pixel;
}

static void increase_dsc_bpp(struct drm_atomic_state *state,
			     struct dc_link *dc_link,
			     struct dsc_mst_fairness_params *params,
			     struct dsc_mst_fairness_vars *vars,
			     int count)
{
	int i;
	bool bpp_increased[MAX_PIPES];
	int initial_slack[MAX_PIPES];
	int min_initial_slack;
	int next_index;
	int remaining_to_increase = 0;
	int pbn_per_timeslot;
	int link_timeslots_used;
	int fair_pbn_alloc;

	for (i = 0; i < count; i++) {
		if (vars[i].dsc_enabled) {
			initial_slack[i] = kbps_to_peak_pbn(params[i].bw_range.max_kbps) - vars[i].pbn;
			bpp_increased[i] = false;
			remaining_to_increase += 1;
		} else {
			initial_slack[i] = 0;
			bpp_increased[i] = true;
		}
	}

	pbn_per_timeslot = dc_link_bandwidth_kbps(dc_link,
			dc_link_get_link_cap(dc_link)) / (8 * 1000 * 54);

	while (remaining_to_increase) {
		next_index = -1;
		min_initial_slack = -1;
		for (i = 0; i < count; i++) {
			if (!bpp_increased[i]) {
				if (min_initial_slack == -1 || min_initial_slack > initial_slack[i]) {
					min_initial_slack = initial_slack[i];
					next_index = i;
				}
			}
		}

		if (next_index == -1)
			break;

		link_timeslots_used = 0;

		for (i = 0; i < count; i++)
			link_timeslots_used += DIV_ROUND_UP(vars[i].pbn, pbn_per_timeslot);

		fair_pbn_alloc = (63 - link_timeslots_used) / remaining_to_increase * pbn_per_timeslot;

		if (initial_slack[next_index] > fair_pbn_alloc) {
			vars[next_index].pbn += fair_pbn_alloc;
			if (drm_dp_atomic_find_vcpi_slots(state,
							  params[next_index].port->mgr,
							  params[next_index].port,
							  vars[next_index].pbn,
							  dm_mst_get_pbn_divider(dc_link)) < 0)
				return;
			if (!drm_dp_mst_atomic_check(state)) {
				vars[next_index].bpp_x16 = bpp_x16_from_pbn(params[next_index], vars[next_index].pbn);
			} else {
				vars[next_index].pbn -= fair_pbn_alloc;
				if (drm_dp_atomic_find_vcpi_slots(state,
								  params[next_index].port->mgr,
								  params[next_index].port,
								  vars[next_index].pbn,
								  dm_mst_get_pbn_divider(dc_link)) < 0)
					return;
			}
		} else {
			vars[next_index].pbn += initial_slack[next_index];
			if (drm_dp_atomic_find_vcpi_slots(state,
							  params[next_index].port->mgr,
							  params[next_index].port,
							  vars[next_index].pbn,
							  dm_mst_get_pbn_divider(dc_link)) < 0)
				return;
			if (!drm_dp_mst_atomic_check(state)) {
				vars[next_index].bpp_x16 = params[next_index].bw_range.max_target_bpp_x16;
			} else {
				vars[next_index].pbn -= initial_slack[next_index];
				if (drm_dp_atomic_find_vcpi_slots(state,
								  params[next_index].port->mgr,
								  params[next_index].port,
								  vars[next_index].pbn,
								  dm_mst_get_pbn_divider(dc_link)) < 0)
					return;
			}
		}

		bpp_increased[next_index] = true;
		remaining_to_increase--;
	}
}

static void try_disable_dsc(struct drm_atomic_state *state,
			    struct dc_link *dc_link,
			    struct dsc_mst_fairness_params *params,
			    struct dsc_mst_fairness_vars *vars,
			    int count)
{
	int i;
	bool tried[MAX_PIPES];
	int kbps_increase[MAX_PIPES];
	int max_kbps_increase;
	int next_index;
	int remaining_to_try = 0;

	for (i = 0; i < count; i++) {
		if (vars[i].dsc_enabled && vars[i].bpp_x16 == params[i].bw_range.max_target_bpp_x16) {
			kbps_increase[i] = params[i].bw_range.stream_kbps - params[i].bw_range.max_kbps;
			tried[i] = false;
			remaining_to_try += 1;
		} else {
			kbps_increase[i] = 0;
			tried[i] = true;
		}
	}

	while (remaining_to_try) {
		next_index = -1;
		max_kbps_increase = -1;
		for (i = 0; i < count; i++) {
			if (!tried[i]) {
				if (max_kbps_increase == -1 || max_kbps_increase < kbps_increase[i]) {
					max_kbps_increase = kbps_increase[i];
					next_index = i;
				}
			}
		}

		if (next_index == -1)
			break;

		vars[next_index].pbn = kbps_to_peak_pbn(params[next_index].bw_range.stream_kbps);
		if (drm_dp_atomic_find_vcpi_slots(state,
						  params[next_index].port->mgr,
						  params[next_index].port,
						  vars[next_index].pbn,
						  0) < 0)
			return;

		if (!drm_dp_mst_atomic_check(state)) {
			vars[next_index].dsc_enabled = false;
			vars[next_index].bpp_x16 = 0;
		} else {
			vars[next_index].pbn = kbps_to_peak_pbn(params[next_index].bw_range.max_kbps);
			if (drm_dp_atomic_find_vcpi_slots(state,
							  params[next_index].port->mgr,
							  params[next_index].port,
							  vars[next_index].pbn,
							  dm_mst_get_pbn_divider(dc_link)) < 0)
				return;
		}

		tried[next_index] = true;
		remaining_to_try--;
	}
}

static bool compute_mst_dsc_configs_for_link(struct drm_atomic_state *state,
					     struct dc_state *dc_state,
					     struct dc_link *dc_link)
{
	int i;
	struct dc_stream_state *stream;
	struct dsc_mst_fairness_params params[MAX_PIPES];
	struct dsc_mst_fairness_vars vars[MAX_PIPES];
	struct amdgpu_dm_connector *aconnector;
	int count = 0;

	memset(params, 0, sizeof(params));

	/* Set up params */
	for (i = 0; i < dc_state->stream_count; i++) {
		struct dc_dsc_policy dsc_policy = {0};

		stream = dc_state->streams[i];

		if (stream->link != dc_link)
			continue;

		stream->timing.flags.DSC = 0;

		params[count].timing = &stream->timing;
		params[count].sink = stream->sink;
		aconnector = (struct amdgpu_dm_connector *)stream->dm_stream_context;
		params[count].port = aconnector->port;
		params[count].compression_possible = stream->sink->dsc_caps.dsc_dec_caps.is_dsc_supported;
		dc_dsc_get_policy_for_timing(params[count].timing, &dsc_policy);
		if (!dc_dsc_compute_bandwidth_range(
				stream->sink->ctx->dc->res_pool->dscs[0],
				stream->sink->ctx->dc->debug.dsc_min_slice_height_override,
				dsc_policy.min_target_bpp,
				dsc_policy.max_target_bpp,
				&stream->sink->dsc_caps.dsc_dec_caps,
				&stream->timing, &params[count].bw_range))
			params[count].bw_range.stream_kbps = dc_bandwidth_in_kbps_from_timing(&stream->timing);

		count++;
	}
	/* Try no compression */
	for (i = 0; i < count; i++) {
		vars[i].pbn = kbps_to_peak_pbn(params[i].bw_range.stream_kbps);
		vars[i].dsc_enabled = false;
		vars[i].bpp_x16 = 0;
		if (drm_dp_atomic_find_vcpi_slots(state,
						 params[i].port->mgr,
						 params[i].port,
						 vars[i].pbn,
						 0) < 0)
			return false;
	}
	if (!drm_dp_mst_atomic_check(state)) {
		set_dsc_configs_from_fairness_vars(params, vars, count);
		return true;
	}

	/* Try max compression */
	for (i = 0; i < count; i++) {
		if (params[i].compression_possible) {
			vars[i].pbn = kbps_to_peak_pbn(params[i].bw_range.min_kbps);
			vars[i].dsc_enabled = true;
			vars[i].bpp_x16 = params[i].bw_range.min_target_bpp_x16;
			if (drm_dp_atomic_find_vcpi_slots(state,
							  params[i].port->mgr,
							  params[i].port,
							  vars[i].pbn,
							  dm_mst_get_pbn_divider(dc_link)) < 0)
				return false;
		} else {
			vars[i].pbn = kbps_to_peak_pbn(params[i].bw_range.stream_kbps);
			vars[i].dsc_enabled = false;
			vars[i].bpp_x16 = 0;
			if (drm_dp_atomic_find_vcpi_slots(state,
							  params[i].port->mgr,
							  params[i].port,
							  vars[i].pbn,
							  0) < 0)
				return false;
		}
	}
	if (drm_dp_mst_atomic_check(state))
		return false;

	/* Optimize degree of compression */
	increase_dsc_bpp(state, dc_link, params, vars, count);

	try_disable_dsc(state, dc_link, params, vars, count);

	set_dsc_configs_from_fairness_vars(params, vars, count);

	return true;
}

bool compute_mst_dsc_configs_for_state(struct drm_atomic_state *state,
				       struct dc_state *dc_state)
{
	int i, j;
	struct dc_stream_state *stream;
	bool computed_streams[MAX_PIPES];
	struct amdgpu_dm_connector *aconnector;

	for (i = 0; i < dc_state->stream_count; i++)
		computed_streams[i] = false;

	for (i = 0; i < dc_state->stream_count; i++) {
		stream = dc_state->streams[i];

		if (stream->signal != SIGNAL_TYPE_DISPLAY_PORT_MST)
			continue;

		aconnector = (struct amdgpu_dm_connector *)stream->dm_stream_context;

		if (!aconnector || !aconnector->dc_sink)
			continue;

		if (!aconnector->dc_sink->dsc_caps.dsc_dec_caps.is_dsc_supported)
			continue;

		if (computed_streams[i])
			continue;

		mutex_lock(&aconnector->mst_mgr.lock);
		if (!compute_mst_dsc_configs_for_link(state, dc_state, stream->link)) {
			mutex_unlock(&aconnector->mst_mgr.lock);
			return false;
		}
		mutex_unlock(&aconnector->mst_mgr.lock);

		for (j = 0; j < dc_state->stream_count; j++) {
			if (dc_state->streams[j]->link == stream->link)
				computed_streams[j] = true;
		}
	}

	for (i = 0; i < dc_state->stream_count; i++) {
		stream = dc_state->streams[i];

		if (stream->timing.flags.DSC == 1)
			dcn20_add_dsc_to_stream_resource(stream->ctx->dc, dc_state, stream);
	}

	return true;
}

#endif<|MERGE_RESOLUTION|>--- conflicted
+++ resolved
@@ -95,10 +95,6 @@
 {
 	struct amdgpu_dm_connector *aconnector =
 		to_amdgpu_dm_connector(connector);
-<<<<<<< HEAD
-	struct amdgpu_encoder *amdgpu_encoder = aconnector->mst_encoder;
-=======
->>>>>>> 84569f32
 
 	if (aconnector->dc_sink) {
 		dc_link_remove_remote_sink(aconnector->dc_link,
