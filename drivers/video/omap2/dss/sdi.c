/*
 * linux/drivers/video/omap2/dss/sdi.c
 *
 * Copyright (C) 2009 Nokia Corporation
 * Author: Tomi Valkeinen <tomi.valkeinen@nokia.com>
 *
 * This program is free software; you can redistribute it and/or modify it
 * under the terms of the GNU General Public License version 2 as published by
 * the Free Software Foundation.
 *
 * This program is distributed in the hope that it will be useful, but WITHOUT
 * ANY WARRANTY; without even the implied warranty of MERCHANTABILITY or
 * FITNESS FOR A PARTICULAR PURPOSE.  See the GNU General Public License for
 * more details.
 *
 * You should have received a copy of the GNU General Public License along with
 * this program.  If not, see <http://www.gnu.org/licenses/>.
 */

#define DSS_SUBSYS_NAME "SDI"

#include <linux/kernel.h>
#include <linux/delay.h>
#include <linux/err.h>
#include <linux/regulator/consumer.h>
#include <linux/export.h>
#include <linux/platform_device.h>

#include <video/omapdss.h>
#include "dss.h"

static struct {
	bool update_enabled;
	struct regulator *vdds_sdi_reg;

	struct dss_lcd_mgr_config mgr_config;
	struct omap_video_timings timings;
	int datapairs;
} sdi;

static void sdi_config_lcd_manager(struct omap_dss_device *dssdev)
{
	sdi.mgr_config.io_pad_mode = DSS_IO_PAD_MODE_BYPASS;

	sdi.mgr_config.stallmode = false;
	sdi.mgr_config.fifohandcheck = false;

	sdi.mgr_config.video_port_width = 24;
	sdi.mgr_config.lcden_sig_polarity = 1;

	dss_mgr_set_lcd_config(dssdev->manager, &sdi.mgr_config);
}

int omapdss_sdi_display_enable(struct omap_dss_device *dssdev)
{
	struct omap_video_timings *t = &sdi.timings;
	struct dss_clock_info dss_cinfo;
	struct dispc_clock_info dispc_cinfo;
	unsigned long pck;
	int r;

	if (dssdev->manager == NULL) {
		DSSERR("failed to enable display: no manager\n");
		return -ENODEV;
	}

	r = omap_dss_start_device(dssdev);
	if (r) {
		DSSERR("failed to start device\n");
		goto err_start_dev;
	}

	r = regulator_enable(sdi.vdds_sdi_reg);
	if (r)
		goto err_reg_enable;

	r = dispc_runtime_get();
	if (r)
		goto err_get_dispc;

	/* 15.5.9.1.2 */
	t->data_pclk_edge = OMAPDSS_DRIVE_SIG_RISING_EDGE;
	t->sync_pclk_edge = OMAPDSS_DRIVE_SIG_RISING_EDGE;

	r = dss_calc_clock_div(t->pixel_clock * 1000, &dss_cinfo, &dispc_cinfo);
	if (r)
		goto err_calc_clock_div;

	sdi.mgr_config.clock_info = dispc_cinfo;

	pck = dss_cinfo.fck / dispc_cinfo.lck_div / dispc_cinfo.pck_div / 1000;

	if (pck != t->pixel_clock) {
		DSSWARN("Could not find exact pixel clock. Requested %d kHz, "
				"got %lu kHz\n",
				t->pixel_clock, pck);

		t->pixel_clock = pck;
	}


	dss_mgr_set_timings(dssdev->manager, t);

	r = dss_set_clock_div(&dss_cinfo);
	if (r)
		goto err_set_dss_clock_div;

	sdi_config_lcd_manager(dssdev);

<<<<<<< HEAD
	dss_sdi_init(sdi.datapairs);

=======
	/*
	 * LCLK and PCLK divisors are located in shadow registers, and we
	 * normally write them to DISPC registers when enabling the output.
	 * However, SDI uses pck-free as source clock for its PLL, and pck-free
	 * is affected by the divisors. And as we need the PLL before enabling
	 * the output, we need to write the divisors early.
	 *
	 * It seems just writing to the DISPC register is enough, and we don't
	 * need to care about the shadow register mechanism for pck-free. The
	 * exact reason for this is unknown.
	 */
	dispc_mgr_set_clock_div(dssdev->manager->id,
			&sdi.mgr_config.clock_info);

	dss_sdi_init(dssdev->phy.sdi.datapairs);
>>>>>>> c1c52848
	r = dss_sdi_enable();
	if (r)
		goto err_sdi_enable;
	mdelay(2);

	r = dss_mgr_enable(dssdev->manager);
	if (r)
		goto err_mgr_enable;

	return 0;

err_mgr_enable:
	dss_sdi_disable();
err_sdi_enable:
err_set_dss_clock_div:
err_calc_clock_div:
	dispc_runtime_put();
err_get_dispc:
	regulator_disable(sdi.vdds_sdi_reg);
err_reg_enable:
	omap_dss_stop_device(dssdev);
err_start_dev:
	return r;
}
EXPORT_SYMBOL(omapdss_sdi_display_enable);

void omapdss_sdi_display_disable(struct omap_dss_device *dssdev)
{
	dss_mgr_disable(dssdev->manager);

	dss_sdi_disable();

	dispc_runtime_put();

	regulator_disable(sdi.vdds_sdi_reg);

	omap_dss_stop_device(dssdev);
}
EXPORT_SYMBOL(omapdss_sdi_display_disable);

void omapdss_sdi_set_timings(struct omap_dss_device *dssdev,
		struct omap_video_timings *timings)
{
	sdi.timings = *timings;
}
EXPORT_SYMBOL(omapdss_sdi_set_timings);

void omapdss_sdi_set_datapairs(struct omap_dss_device *dssdev, int datapairs)
{
	sdi.datapairs = datapairs;
}
EXPORT_SYMBOL(omapdss_sdi_set_datapairs);

static int __init sdi_init_display(struct omap_dss_device *dssdev)
{
	DSSDBG("SDI init\n");

	if (sdi.vdds_sdi_reg == NULL) {
		struct regulator *vdds_sdi;

		vdds_sdi = dss_get_vdds_sdi();

		if (IS_ERR(vdds_sdi)) {
			DSSERR("can't get VDDS_SDI regulator\n");
			return PTR_ERR(vdds_sdi);
		}

		sdi.vdds_sdi_reg = vdds_sdi;
	}

	return 0;
}

static void __init sdi_probe_pdata(struct platform_device *pdev)
{
	struct omap_dss_board_info *pdata = pdev->dev.platform_data;
	int i, r;

	for (i = 0; i < pdata->num_devices; ++i) {
		struct omap_dss_device *dssdev = pdata->devices[i];

		if (dssdev->type != OMAP_DISPLAY_TYPE_SDI)
			continue;

		r = sdi_init_display(dssdev);
		if (r) {
			DSSERR("device %s init failed: %d\n", dssdev->name, r);
			continue;
		}

		r = omap_dss_register_device(dssdev, &pdev->dev, i);
		if (r)
			DSSERR("device %s register failed: %d\n",
					dssdev->name, r);
	}
}

static int __init omap_sdi_probe(struct platform_device *pdev)
{
	sdi_probe_pdata(pdev);

	return 0;
}

static int __exit omap_sdi_remove(struct platform_device *pdev)
{
	omap_dss_unregister_child_devices(&pdev->dev);

	return 0;
}

static struct platform_driver omap_sdi_driver = {
	.remove         = __exit_p(omap_sdi_remove),
	.driver         = {
		.name   = "omapdss_sdi",
		.owner  = THIS_MODULE,
	},
};

int __init sdi_init_platform_driver(void)
{
	return platform_driver_probe(&omap_sdi_driver, omap_sdi_probe);
}

void __exit sdi_uninit_platform_driver(void)
{
	platform_driver_unregister(&omap_sdi_driver);
}<|MERGE_RESOLUTION|>--- conflicted
+++ resolved
@@ -107,10 +107,6 @@
 
 	sdi_config_lcd_manager(dssdev);
 
-<<<<<<< HEAD
-	dss_sdi_init(sdi.datapairs);
-
-=======
 	/*
 	 * LCLK and PCLK divisors are located in shadow registers, and we
 	 * normally write them to DISPC registers when enabling the output.
@@ -125,8 +121,7 @@
 	dispc_mgr_set_clock_div(dssdev->manager->id,
 			&sdi.mgr_config.clock_info);
 
-	dss_sdi_init(dssdev->phy.sdi.datapairs);
->>>>>>> c1c52848
+	dss_sdi_init(sdi.datapairs);
 	r = dss_sdi_enable();
 	if (r)
 		goto err_sdi_enable;
