--- conflicted
+++ resolved
@@ -890,20 +890,12 @@
 	}
 
 	if (!spi_get_ctldata(spi)) {
-<<<<<<< HEAD
-		err = gpio_request(cs->line, dev_name(&spi->dev));
-		if (err) {
-			dev_err(&spi->dev, "request for slave select gpio "
-					"line [%d] failed\n", cs->line);
-			err = -EBUSY;
-=======
 		err = gpio_request_one(cs->line, GPIOF_OUT_INIT_HIGH,
 				       dev_name(&spi->dev));
 		if (err) {
 			dev_err(&spi->dev,
 				"Failed to get /CS gpio [%d]: %d\n",
 				cs->line, err);
->>>>>>> 85644d2a
 			goto err_gpio_req;
 		}
 		spi_set_ctldata(spi, cs);
@@ -1121,12 +1113,8 @@
 
 		ret = gpio_request(gpio, "spi-bus");
 		if (ret) {
-<<<<<<< HEAD
-			dev_err(dev, "gpio [%d] request failed\n", gpio);
-=======
 			dev_err(dev, "gpio [%d] request failed: %d\n",
 				gpio, ret);
->>>>>>> 85644d2a
 			goto free_gpio;
 		}
 	}
@@ -1172,7 +1160,6 @@
 	} else {
 		sci->num_cs = temp;
 	}
-<<<<<<< HEAD
 
 	return sci;
 }
@@ -1194,29 +1181,6 @@
 
 static const struct of_device_id s3c64xx_spi_dt_match[];
 
-=======
-
-	return sci;
-}
-#else
-static struct s3c64xx_spi_info *s3c64xx_spi_parse_dt(struct device *dev)
-{
-	return dev->platform_data;
-}
-
-static int s3c64xx_spi_parse_dt_gpio(struct s3c64xx_spi_driver_data *sdd)
-{
-	return -EINVAL;
-}
-
-static void s3c64xx_spi_dt_gpio_free(struct s3c64xx_spi_driver_data *sdd)
-{
-}
-#endif
-
-static const struct of_device_id s3c64xx_spi_dt_match[];
-
->>>>>>> 85644d2a
 static inline struct s3c64xx_spi_port_config *s3c64xx_spi_get_port_config(
 						struct platform_device *pdev)
 {
@@ -1435,15 +1399,6 @@
 
 	if (!sdd->cntrlr_info->cfg_gpio && pdev->dev.of_node)
 		s3c64xx_spi_dt_gpio_free(sdd);
-<<<<<<< HEAD
-
-	iounmap((void *) sdd->regs);
-
-	mem_res = platform_get_resource(pdev, IORESOURCE_MEM, 0);
-	if (mem_res != NULL)
-		release_mem_region(mem_res->start, resource_size(mem_res));
-=======
->>>>>>> 85644d2a
 
 	platform_set_drvdata(pdev, NULL);
 	spi_master_put(master);
