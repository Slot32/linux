--- conflicted
+++ resolved
@@ -31,10 +31,7 @@
 #include "cmd.h"
 #include "reg.h"
 #include "tx.h"
-<<<<<<< HEAD
-=======
 #include "io.h"
->>>>>>> d762f438
 
 int wl1271_sta_init_templates_config(struct wl1271 *wl)
 {
@@ -328,17 +325,11 @@
 {
 	int ret;
 
-<<<<<<< HEAD
-	ret = wl1271_cmd_ext_radio_parms(wl);
-	if (ret < 0)
-		return ret;
-=======
 	if (wl->chip.id != CHIP_ID_1283_PG20) {
 		ret = wl1271_cmd_ext_radio_parms(wl);
 		if (ret < 0)
 			return ret;
 	}
->>>>>>> d762f438
 
 	/* PS config */
 	ret = wl1271_acx_config_ps(wl);
@@ -363,13 +354,8 @@
 	if (ret < 0)
 		return ret;
 
-<<<<<<< HEAD
-	/* Bluetooth WLAN coexistence */
-	ret = wl1271_init_pta(wl);
-=======
 	/* FM WLAN coexistence */
 	ret = wl1271_acx_fm_coex(wl);
->>>>>>> d762f438
 	if (ret < 0)
 		return ret;
 
@@ -427,11 +413,7 @@
 
 static int wl1271_ap_hw_init(struct wl1271 *wl)
 {
-<<<<<<< HEAD
-	int ret, i;
-=======
-	int ret;
->>>>>>> d762f438
+	int ret;
 
 	ret = wl1271_ap_init_templates_config(wl);
 	if (ret < 0)
@@ -442,27 +424,7 @@
 	if (ret < 0)
 		return ret;
 
-<<<<<<< HEAD
-	/* Configure initial TX rate classes */
-	for (i = 0; i < wl->conf.tx.ac_conf_count; i++) {
-		ret = wl1271_acx_ap_rate_policy(wl,
-				&wl->conf.tx.ap_rc_conf[i], i);
-		if (ret < 0)
-			return ret;
-	}
-
-	ret = wl1271_acx_ap_rate_policy(wl,
-					&wl->conf.tx.ap_mgmt_conf,
-					ACX_TX_AP_MODE_MGMT_RATE);
-	if (ret < 0)
-		return ret;
-
-	ret = wl1271_acx_ap_rate_policy(wl,
-					&wl->conf.tx.ap_bcst_conf,
-					ACX_TX_AP_MODE_BCST_RATE);
-=======
 	ret = wl1271_init_ap_rates(wl);
->>>>>>> d762f438
 	if (ret < 0)
 		return ret;
 
@@ -477,11 +439,7 @@
 	return 0;
 }
 
-<<<<<<< HEAD
-static int wl1271_ap_hw_init_post_mem(struct wl1271 *wl)
-=======
 int wl1271_ap_init_templates(struct wl1271 *wl)
->>>>>>> d762f438
 {
 	int ret;
 
@@ -497,8 +455,6 @@
 	if (ret < 0)
 		return ret;
 
-<<<<<<< HEAD
-=======
 	/*
 	 * when operating as AP we want to receive external beacons for
 	 * configuring ERP protection.
@@ -563,7 +519,6 @@
 			return ret;
 	}
 
->>>>>>> d762f438
 	return 0;
 }
 
@@ -603,8 +558,6 @@
 	return ret;
 }
 
-<<<<<<< HEAD
-=======
 int wl1271_chip_specific_init(struct wl1271 *wl)
 {
 	int ret = 0;
@@ -626,7 +579,6 @@
 }
 
 
->>>>>>> d762f438
 int wl1271_hw_init(struct wl1271 *wl)
 {
 	struct conf_tx_ac_category *conf_ac;
@@ -648,31 +600,22 @@
 	if (ret < 0)
 		return ret;
 
-<<<<<<< HEAD
+	/* Chip-specific init */
+	ret = wl1271_chip_specific_init(wl);
+	if (ret < 0)
+		return ret;
+
 	/* Mode specific init */
 	if (is_ap)
 		ret = wl1271_ap_hw_init(wl);
 	else
 		ret = wl1271_sta_hw_init(wl);
 
-=======
-	/* Chip-specific init */
-	ret = wl1271_chip_specific_init(wl);
-	if (ret < 0)
-		return ret;
-
-	/* Mode specific init */
-	if (is_ap)
-		ret = wl1271_ap_hw_init(wl);
-	else
-		ret = wl1271_sta_hw_init(wl);
-
 	if (ret < 0)
 		return ret;
 
 	/* Bluetooth WLAN coexistence */
 	ret = wl1271_init_pta(wl);
->>>>>>> d762f438
 	if (ret < 0)
 		return ret;
 
