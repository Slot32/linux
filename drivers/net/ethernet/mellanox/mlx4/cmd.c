/*
 * Copyright (c) 2004, 2005 Topspin Communications.  All rights reserved.
 * Copyright (c) 2005, 2006, 2007, 2008 Mellanox Technologies. All rights reserved.
 * Copyright (c) 2005, 2006, 2007 Cisco Systems, Inc.  All rights reserved.
 *
 * This software is available to you under a choice of one of two
 * licenses.  You may choose to be licensed under the terms of the GNU
 * General Public License (GPL) Version 2, available from the file
 * COPYING in the main directory of this source tree, or the
 * OpenIB.org BSD license below:
 *
 *     Redistribution and use in source and binary forms, with or
 *     without modification, are permitted provided that the following
 *     conditions are met:
 *
 *      - Redistributions of source code must retain the above
 *        copyright notice, this list of conditions and the following
 *        disclaimer.
 *
 *      - Redistributions in binary form must reproduce the above
 *        copyright notice, this list of conditions and the following
 *        disclaimer in the documentation and/or other materials
 *        provided with the distribution.
 *
 * THE SOFTWARE IS PROVIDED "AS IS", WITHOUT WARRANTY OF ANY KIND,
 * EXPRESS OR IMPLIED, INCLUDING BUT NOT LIMITED TO THE WARRANTIES OF
 * MERCHANTABILITY, FITNESS FOR A PARTICULAR PURPOSE AND
 * NONINFRINGEMENT. IN NO EVENT SHALL THE AUTHORS OR COPYRIGHT HOLDERS
 * BE LIABLE FOR ANY CLAIM, DAMAGES OR OTHER LIABILITY, WHETHER IN AN
 * ACTION OF CONTRACT, TORT OR OTHERWISE, ARISING FROM, OUT OF OR IN
 * CONNECTION WITH THE SOFTWARE OR THE USE OR OTHER DEALINGS IN THE
 * SOFTWARE.
 */

#include <linux/sched.h>
#include <linux/slab.h>
#include <linux/export.h>
#include <linux/pci.h>
#include <linux/errno.h>

#include <linux/mlx4/cmd.h>
#include <linux/semaphore.h>

#include <asm/io.h>

#include "mlx4.h"
#include "fw.h"

#define CMD_POLL_TOKEN 0xffff
#define INBOX_MASK	0xffffffffffffff00ULL

#define CMD_CHAN_VER 1
#define CMD_CHAN_IF_REV 1

enum {
	/* command completed successfully: */
	CMD_STAT_OK		= 0x00,
	/* Internal error (such as a bus error) occurred while processing command: */
	CMD_STAT_INTERNAL_ERR	= 0x01,
	/* Operation/command not supported or opcode modifier not supported: */
	CMD_STAT_BAD_OP		= 0x02,
	/* Parameter not supported or parameter out of range: */
	CMD_STAT_BAD_PARAM	= 0x03,
	/* System not enabled or bad system state: */
	CMD_STAT_BAD_SYS_STATE	= 0x04,
	/* Attempt to access reserved or unallocaterd resource: */
	CMD_STAT_BAD_RESOURCE	= 0x05,
	/* Requested resource is currently executing a command, or is otherwise busy: */
	CMD_STAT_RESOURCE_BUSY	= 0x06,
	/* Required capability exceeds device limits: */
	CMD_STAT_EXCEED_LIM	= 0x08,
	/* Resource is not in the appropriate state or ownership: */
	CMD_STAT_BAD_RES_STATE	= 0x09,
	/* Index out of range: */
	CMD_STAT_BAD_INDEX	= 0x0a,
	/* FW image corrupted: */
	CMD_STAT_BAD_NVMEM	= 0x0b,
	/* Error in ICM mapping (e.g. not enough auxiliary ICM pages to execute command): */
	CMD_STAT_ICM_ERROR	= 0x0c,
	/* Attempt to modify a QP/EE which is not in the presumed state: */
	CMD_STAT_BAD_QP_STATE   = 0x10,
	/* Bad segment parameters (Address/Size): */
	CMD_STAT_BAD_SEG_PARAM	= 0x20,
	/* Memory Region has Memory Windows bound to: */
	CMD_STAT_REG_BOUND	= 0x21,
	/* HCA local attached memory not present: */
	CMD_STAT_LAM_NOT_PRE	= 0x22,
	/* Bad management packet (silently discarded): */
	CMD_STAT_BAD_PKT	= 0x30,
	/* More outstanding CQEs in CQ than new CQ size: */
	CMD_STAT_BAD_SIZE	= 0x40,
	/* Multi Function device support required: */
	CMD_STAT_MULTI_FUNC_REQ	= 0x50,
};

enum {
	HCR_IN_PARAM_OFFSET	= 0x00,
	HCR_IN_MODIFIER_OFFSET	= 0x08,
	HCR_OUT_PARAM_OFFSET	= 0x0c,
	HCR_TOKEN_OFFSET	= 0x14,
	HCR_STATUS_OFFSET	= 0x18,

	HCR_OPMOD_SHIFT		= 12,
	HCR_T_BIT		= 21,
	HCR_E_BIT		= 22,
	HCR_GO_BIT		= 23
};

enum {
	GO_BIT_TIMEOUT_MSECS	= 10000
};

struct mlx4_cmd_context {
	struct completion	done;
	int			result;
	int			next;
	u64			out_param;
	u16			token;
	u8			fw_status;
};

static int mlx4_master_process_vhcr(struct mlx4_dev *dev, int slave,
				    struct mlx4_vhcr_cmd *in_vhcr);

static int mlx4_status_to_errno(u8 status)
{
	static const int trans_table[] = {
		[CMD_STAT_INTERNAL_ERR]	  = -EIO,
		[CMD_STAT_BAD_OP]	  = -EPERM,
		[CMD_STAT_BAD_PARAM]	  = -EINVAL,
		[CMD_STAT_BAD_SYS_STATE]  = -ENXIO,
		[CMD_STAT_BAD_RESOURCE]	  = -EBADF,
		[CMD_STAT_RESOURCE_BUSY]  = -EBUSY,
		[CMD_STAT_EXCEED_LIM]	  = -ENOMEM,
		[CMD_STAT_BAD_RES_STATE]  = -EBADF,
		[CMD_STAT_BAD_INDEX]	  = -EBADF,
		[CMD_STAT_BAD_NVMEM]	  = -EFAULT,
		[CMD_STAT_ICM_ERROR]	  = -ENFILE,
		[CMD_STAT_BAD_QP_STATE]   = -EINVAL,
		[CMD_STAT_BAD_SEG_PARAM]  = -EFAULT,
		[CMD_STAT_REG_BOUND]	  = -EBUSY,
		[CMD_STAT_LAM_NOT_PRE]	  = -EAGAIN,
		[CMD_STAT_BAD_PKT]	  = -EINVAL,
		[CMD_STAT_BAD_SIZE]	  = -ENOMEM,
		[CMD_STAT_MULTI_FUNC_REQ] = -EACCES,
	};

	if (status >= ARRAY_SIZE(trans_table) ||
	    (status != CMD_STAT_OK && trans_table[status] == 0))
		return -EIO;

	return trans_table[status];
}

static u8 mlx4_errno_to_status(int errno)
{
	switch (errno) {
	case -EPERM:
		return CMD_STAT_BAD_OP;
	case -EINVAL:
		return CMD_STAT_BAD_PARAM;
	case -ENXIO:
		return CMD_STAT_BAD_SYS_STATE;
	case -EBUSY:
		return CMD_STAT_RESOURCE_BUSY;
	case -ENOMEM:
		return CMD_STAT_EXCEED_LIM;
	case -ENFILE:
		return CMD_STAT_ICM_ERROR;
	default:
		return CMD_STAT_INTERNAL_ERR;
	}
}

static int comm_pending(struct mlx4_dev *dev)
{
	struct mlx4_priv *priv = mlx4_priv(dev);
	u32 status = readl(&priv->mfunc.comm->slave_read);

	return (swab32(status) >> 31) != priv->cmd.comm_toggle;
}

static void mlx4_comm_cmd_post(struct mlx4_dev *dev, u8 cmd, u16 param)
{
	struct mlx4_priv *priv = mlx4_priv(dev);
	u32 val;

	priv->cmd.comm_toggle ^= 1;
	val = param | (cmd << 16) | (priv->cmd.comm_toggle << 31);
	__raw_writel((__force u32) cpu_to_be32(val),
		     &priv->mfunc.comm->slave_write);
	mmiowb();
}

static int mlx4_comm_cmd_poll(struct mlx4_dev *dev, u8 cmd, u16 param,
		       unsigned long timeout)
{
	struct mlx4_priv *priv = mlx4_priv(dev);
	unsigned long end;
	int err = 0;
	int ret_from_pending = 0;

	/* First, verify that the master reports correct status */
	if (comm_pending(dev)) {
		mlx4_warn(dev, "Communication channel is not idle."
			  "my toggle is %d (cmd:0x%x)\n",
			  priv->cmd.comm_toggle, cmd);
		return -EAGAIN;
	}

	/* Write command */
	down(&priv->cmd.poll_sem);
	mlx4_comm_cmd_post(dev, cmd, param);

	end = msecs_to_jiffies(timeout) + jiffies;
	while (comm_pending(dev) && time_before(jiffies, end))
		cond_resched();
	ret_from_pending = comm_pending(dev);
	if (ret_from_pending) {
		/* check if the slave is trying to boot in the middle of
		 * FLR process. The only non-zero result in the RESET command
		 * is MLX4_DELAY_RESET_SLAVE*/
		if ((MLX4_COMM_CMD_RESET == cmd)) {
			mlx4_warn(dev, "Got slave FLRed from Communication"
				  " channel (ret:0x%x)\n", ret_from_pending);
			err = MLX4_DELAY_RESET_SLAVE;
		} else {
			mlx4_warn(dev, "Communication channel timed out\n");
			err = -ETIMEDOUT;
		}
	}

	up(&priv->cmd.poll_sem);
	return err;
}

static int mlx4_comm_cmd_wait(struct mlx4_dev *dev, u8 op,
			      u16 param, unsigned long timeout)
{
	struct mlx4_cmd *cmd = &mlx4_priv(dev)->cmd;
	struct mlx4_cmd_context *context;
	int err = 0;

	down(&cmd->event_sem);

	spin_lock(&cmd->context_lock);
	BUG_ON(cmd->free_head < 0);
	context = &cmd->context[cmd->free_head];
	context->token += cmd->token_mask + 1;
	cmd->free_head = context->next;
	spin_unlock(&cmd->context_lock);

	init_completion(&context->done);

	mlx4_comm_cmd_post(dev, op, param);

	if (!wait_for_completion_timeout(&context->done,
					 msecs_to_jiffies(timeout))) {
		err = -EBUSY;
		goto out;
	}

	err = context->result;
	if (err && context->fw_status != CMD_STAT_MULTI_FUNC_REQ) {
		mlx4_err(dev, "command 0x%x failed: fw status = 0x%x\n",
			 op, context->fw_status);
		goto out;
	}

out:
	spin_lock(&cmd->context_lock);
	context->next = cmd->free_head;
	cmd->free_head = context - cmd->context;
	spin_unlock(&cmd->context_lock);

	up(&cmd->event_sem);
	return err;
}

int mlx4_comm_cmd(struct mlx4_dev *dev, u8 cmd, u16 param,
		  unsigned long timeout)
{
	if (mlx4_priv(dev)->cmd.use_events)
		return mlx4_comm_cmd_wait(dev, cmd, param, timeout);
	return mlx4_comm_cmd_poll(dev, cmd, param, timeout);
}

static int cmd_pending(struct mlx4_dev *dev)
{
	u32 status = readl(mlx4_priv(dev)->cmd.hcr + HCR_STATUS_OFFSET);

	return (status & swab32(1 << HCR_GO_BIT)) ||
		(mlx4_priv(dev)->cmd.toggle ==
		 !!(status & swab32(1 << HCR_T_BIT)));
}

static int mlx4_cmd_post(struct mlx4_dev *dev, u64 in_param, u64 out_param,
			 u32 in_modifier, u8 op_modifier, u16 op, u16 token,
			 int event)
{
	struct mlx4_cmd *cmd = &mlx4_priv(dev)->cmd;
	u32 __iomem *hcr = cmd->hcr;
	int ret = -EAGAIN;
	unsigned long end;

	mutex_lock(&cmd->hcr_mutex);

	end = jiffies;
	if (event)
		end += msecs_to_jiffies(GO_BIT_TIMEOUT_MSECS);

	while (cmd_pending(dev)) {
		if (time_after_eq(jiffies, end)) {
			mlx4_err(dev, "%s:cmd_pending failed\n", __func__);
			goto out;
		}
		cond_resched();
	}

	/*
	 * We use writel (instead of something like memcpy_toio)
	 * because writes of less than 32 bits to the HCR don't work
	 * (and some architectures such as ia64 implement memcpy_toio
	 * in terms of writeb).
	 */
	__raw_writel((__force u32) cpu_to_be32(in_param >> 32),		  hcr + 0);
	__raw_writel((__force u32) cpu_to_be32(in_param & 0xfffffffful),  hcr + 1);
	__raw_writel((__force u32) cpu_to_be32(in_modifier),		  hcr + 2);
	__raw_writel((__force u32) cpu_to_be32(out_param >> 32),	  hcr + 3);
	__raw_writel((__force u32) cpu_to_be32(out_param & 0xfffffffful), hcr + 4);
	__raw_writel((__force u32) cpu_to_be32(token << 16),		  hcr + 5);

	/* __raw_writel may not order writes. */
	wmb();

	__raw_writel((__force u32) cpu_to_be32((1 << HCR_GO_BIT)		|
					       (cmd->toggle << HCR_T_BIT)	|
					       (event ? (1 << HCR_E_BIT) : 0)	|
					       (op_modifier << HCR_OPMOD_SHIFT) |
					       op), hcr + 6);

	/*
	 * Make sure that our HCR writes don't get mixed in with
	 * writes from another CPU starting a FW command.
	 */
	mmiowb();

	cmd->toggle = cmd->toggle ^ 1;

	ret = 0;

out:
	mutex_unlock(&cmd->hcr_mutex);
	return ret;
}

static int mlx4_slave_cmd(struct mlx4_dev *dev, u64 in_param, u64 *out_param,
			  int out_is_imm, u32 in_modifier, u8 op_modifier,
			  u16 op, unsigned long timeout)
{
	struct mlx4_priv *priv = mlx4_priv(dev);
	struct mlx4_vhcr_cmd *vhcr = priv->mfunc.vhcr;
	int ret;

	down(&priv->cmd.slave_sem);
	vhcr->in_param = cpu_to_be64(in_param);
	vhcr->out_param = out_param ? cpu_to_be64(*out_param) : 0;
	vhcr->in_modifier = cpu_to_be32(in_modifier);
	vhcr->opcode = cpu_to_be16((((u16) op_modifier) << 12) | (op & 0xfff));
	vhcr->token = cpu_to_be16(CMD_POLL_TOKEN);
	vhcr->status = 0;
	vhcr->flags = !!(priv->cmd.use_events) << 6;
	if (mlx4_is_master(dev)) {
		ret = mlx4_master_process_vhcr(dev, dev->caps.function, vhcr);
		if (!ret) {
			if (out_is_imm) {
				if (out_param)
					*out_param =
						be64_to_cpu(vhcr->out_param);
				else {
					mlx4_err(dev, "response expected while"
						 "output mailbox is NULL for "
						 "command 0x%x\n", op);
					vhcr->status = CMD_STAT_BAD_PARAM;
				}
			}
			ret = mlx4_status_to_errno(vhcr->status);
		}
	} else {
		ret = mlx4_comm_cmd(dev, MLX4_COMM_CMD_VHCR_POST, 0,
				    MLX4_COMM_TIME + timeout);
		if (!ret) {
			if (out_is_imm) {
				if (out_param)
					*out_param =
						be64_to_cpu(vhcr->out_param);
				else {
					mlx4_err(dev, "response expected while"
						 "output mailbox is NULL for "
						 "command 0x%x\n", op);
					vhcr->status = CMD_STAT_BAD_PARAM;
				}
			}
			ret = mlx4_status_to_errno(vhcr->status);
		} else
			mlx4_err(dev, "failed execution of VHCR_POST command"
				 "opcode 0x%x\n", op);
	}
	up(&priv->cmd.slave_sem);
	return ret;
}

static int mlx4_cmd_poll(struct mlx4_dev *dev, u64 in_param, u64 *out_param,
			 int out_is_imm, u32 in_modifier, u8 op_modifier,
			 u16 op, unsigned long timeout)
{
	struct mlx4_priv *priv = mlx4_priv(dev);
	void __iomem *hcr = priv->cmd.hcr;
	int err = 0;
	unsigned long end;
	u32 stat;

	down(&priv->cmd.poll_sem);

	err = mlx4_cmd_post(dev, in_param, out_param ? *out_param : 0,
			    in_modifier, op_modifier, op, CMD_POLL_TOKEN, 0);
	if (err)
		goto out;

	end = msecs_to_jiffies(timeout) + jiffies;
	while (cmd_pending(dev) && time_before(jiffies, end))
		cond_resched();

	if (cmd_pending(dev)) {
		err = -ETIMEDOUT;
		goto out;
	}

	if (out_is_imm)
		*out_param =
			(u64) be32_to_cpu((__force __be32)
					  __raw_readl(hcr + HCR_OUT_PARAM_OFFSET)) << 32 |
			(u64) be32_to_cpu((__force __be32)
					  __raw_readl(hcr + HCR_OUT_PARAM_OFFSET + 4));
	stat = be32_to_cpu((__force __be32)
			   __raw_readl(hcr + HCR_STATUS_OFFSET)) >> 24;
	err = mlx4_status_to_errno(stat);
	if (err)
		mlx4_err(dev, "command 0x%x failed: fw status = 0x%x\n",
			 op, stat);

out:
	up(&priv->cmd.poll_sem);
	return err;
}

void mlx4_cmd_event(struct mlx4_dev *dev, u16 token, u8 status, u64 out_param)
{
	struct mlx4_priv *priv = mlx4_priv(dev);
	struct mlx4_cmd_context *context =
		&priv->cmd.context[token & priv->cmd.token_mask];

	/* previously timed out command completing at long last */
	if (token != context->token)
		return;

	context->fw_status = status;
	context->result    = mlx4_status_to_errno(status);
	context->out_param = out_param;

	complete(&context->done);
}

static int mlx4_cmd_wait(struct mlx4_dev *dev, u64 in_param, u64 *out_param,
			 int out_is_imm, u32 in_modifier, u8 op_modifier,
			 u16 op, unsigned long timeout)
{
	struct mlx4_cmd *cmd = &mlx4_priv(dev)->cmd;
	struct mlx4_cmd_context *context;
	int err = 0;

	down(&cmd->event_sem);

	spin_lock(&cmd->context_lock);
	BUG_ON(cmd->free_head < 0);
	context = &cmd->context[cmd->free_head];
	context->token += cmd->token_mask + 1;
	cmd->free_head = context->next;
	spin_unlock(&cmd->context_lock);

	init_completion(&context->done);

	mlx4_cmd_post(dev, in_param, out_param ? *out_param : 0,
		      in_modifier, op_modifier, op, context->token, 1);

	if (!wait_for_completion_timeout(&context->done,
					 msecs_to_jiffies(timeout))) {
		err = -EBUSY;
		goto out;
	}

	err = context->result;
	if (err) {
		mlx4_err(dev, "command 0x%x failed: fw status = 0x%x\n",
			 op, context->fw_status);
		goto out;
	}

	if (out_is_imm)
		*out_param = context->out_param;

out:
	spin_lock(&cmd->context_lock);
	context->next = cmd->free_head;
	cmd->free_head = context - cmd->context;
	spin_unlock(&cmd->context_lock);

	up(&cmd->event_sem);
	return err;
}

int __mlx4_cmd(struct mlx4_dev *dev, u64 in_param, u64 *out_param,
	       int out_is_imm, u32 in_modifier, u8 op_modifier,
	       u16 op, unsigned long timeout, int native)
{
	if (!mlx4_is_mfunc(dev) || (native && mlx4_is_master(dev))) {
		if (mlx4_priv(dev)->cmd.use_events)
			return mlx4_cmd_wait(dev, in_param, out_param,
					     out_is_imm, in_modifier,
					     op_modifier, op, timeout);
		else
			return mlx4_cmd_poll(dev, in_param, out_param,
					     out_is_imm, in_modifier,
					     op_modifier, op, timeout);
	}
	return mlx4_slave_cmd(dev, in_param, out_param, out_is_imm,
			      in_modifier, op_modifier, op, timeout);
}
EXPORT_SYMBOL_GPL(__mlx4_cmd);


static int mlx4_ARM_COMM_CHANNEL(struct mlx4_dev *dev)
{
	return mlx4_cmd(dev, 0, 0, 0, MLX4_CMD_ARM_COMM_CHANNEL,
			MLX4_CMD_TIME_CLASS_B, MLX4_CMD_NATIVE);
}

static int mlx4_ACCESS_MEM(struct mlx4_dev *dev, u64 master_addr,
			   int slave, u64 slave_addr,
			   int size, int is_read)
{
	u64 in_param;
	u64 out_param;

	if ((slave_addr & 0xfff) | (master_addr & 0xfff) |
	    (slave & ~0x7f) | (size & 0xff)) {
		mlx4_err(dev, "Bad access mem params - slave_addr:0x%llx "
			      "master_addr:0x%llx slave_id:%d size:%d\n",
			      slave_addr, master_addr, slave, size);
		return -EINVAL;
	}

	if (is_read) {
		in_param = (u64) slave | slave_addr;
		out_param = (u64) dev->caps.function | master_addr;
	} else {
		in_param = (u64) dev->caps.function | master_addr;
		out_param = (u64) slave | slave_addr;
	}

	return mlx4_cmd_imm(dev, in_param, &out_param, size, 0,
			    MLX4_CMD_ACCESS_MEM,
			    MLX4_CMD_TIME_CLASS_A, MLX4_CMD_NATIVE);
}

int mlx4_DMA_wrapper(struct mlx4_dev *dev, int slave,
		     struct mlx4_vhcr *vhcr,
		     struct mlx4_cmd_mailbox *inbox,
		     struct mlx4_cmd_mailbox *outbox,
		     struct mlx4_cmd_info *cmd)
{
	u64 in_param;
	u64 out_param;
	int err;

	in_param = cmd->has_inbox ? (u64) inbox->dma : vhcr->in_param;
	out_param = cmd->has_outbox ? (u64) outbox->dma : vhcr->out_param;
	if (cmd->encode_slave_id) {
		in_param &= 0xffffffffffffff00ll;
		in_param |= slave;
	}

	err = __mlx4_cmd(dev, in_param, &out_param, cmd->out_is_imm,
			 vhcr->in_modifier, vhcr->op_modifier, vhcr->op,
			 MLX4_CMD_TIME_CLASS_A, MLX4_CMD_NATIVE);

	if (cmd->out_is_imm)
		vhcr->out_param = out_param;

	return err;
}

static struct mlx4_cmd_info cmd_info[] = {
	{
		.opcode = MLX4_CMD_QUERY_FW,
		.has_inbox = false,
		.has_outbox = true,
		.out_is_imm = false,
		.encode_slave_id = false,
		.verify = NULL,
		.wrapper = NULL
	},
	{
		.opcode = MLX4_CMD_QUERY_HCA,
		.has_inbox = false,
		.has_outbox = true,
		.out_is_imm = false,
		.encode_slave_id = false,
		.verify = NULL,
		.wrapper = NULL
	},
	{
		.opcode = MLX4_CMD_QUERY_DEV_CAP,
		.has_inbox = false,
		.has_outbox = true,
		.out_is_imm = false,
		.encode_slave_id = false,
		.verify = NULL,
		.wrapper = NULL
	},
	{
		.opcode = MLX4_CMD_QUERY_FUNC_CAP,
		.has_inbox = false,
		.has_outbox = true,
		.out_is_imm = false,
		.encode_slave_id = false,
		.verify = NULL,
		.wrapper = mlx4_QUERY_FUNC_CAP_wrapper
	},
	{
		.opcode = MLX4_CMD_QUERY_ADAPTER,
		.has_inbox = false,
		.has_outbox = true,
		.out_is_imm = false,
		.encode_slave_id = false,
		.verify = NULL,
		.wrapper = NULL
	},
	{
		.opcode = MLX4_CMD_INIT_PORT,
		.has_inbox = false,
		.has_outbox = false,
		.out_is_imm = false,
		.encode_slave_id = false,
		.verify = NULL,
		.wrapper = mlx4_INIT_PORT_wrapper
	},
	{
		.opcode = MLX4_CMD_CLOSE_PORT,
		.has_inbox = false,
		.has_outbox = false,
		.out_is_imm  = false,
		.encode_slave_id = false,
		.verify = NULL,
		.wrapper = mlx4_CLOSE_PORT_wrapper
	},
	{
		.opcode = MLX4_CMD_QUERY_PORT,
		.has_inbox = false,
		.has_outbox = true,
		.out_is_imm = false,
		.encode_slave_id = false,
		.verify = NULL,
		.wrapper = mlx4_QUERY_PORT_wrapper
	},
	{
		.opcode = MLX4_CMD_SET_PORT,
		.has_inbox = true,
		.has_outbox = false,
		.out_is_imm = false,
		.encode_slave_id = false,
		.verify = NULL,
		.wrapper = mlx4_SET_PORT_wrapper
	},
	{
		.opcode = MLX4_CMD_MAP_EQ,
		.has_inbox = false,
		.has_outbox = false,
		.out_is_imm = false,
		.encode_slave_id = false,
		.verify = NULL,
		.wrapper = mlx4_MAP_EQ_wrapper
	},
	{
		.opcode = MLX4_CMD_SW2HW_EQ,
		.has_inbox = true,
		.has_outbox = false,
		.out_is_imm = false,
		.encode_slave_id = true,
		.verify = NULL,
		.wrapper = mlx4_SW2HW_EQ_wrapper
	},
	{
		.opcode = MLX4_CMD_HW_HEALTH_CHECK,
		.has_inbox = false,
		.has_outbox = false,
		.out_is_imm = false,
		.encode_slave_id = false,
		.verify = NULL,
		.wrapper = NULL
	},
	{
		.opcode = MLX4_CMD_NOP,
		.has_inbox = false,
		.has_outbox = false,
		.out_is_imm = false,
		.encode_slave_id = false,
		.verify = NULL,
		.wrapper = NULL
	},
	{
		.opcode = MLX4_CMD_ALLOC_RES,
		.has_inbox = false,
		.has_outbox = false,
		.out_is_imm = true,
		.encode_slave_id = false,
		.verify = NULL,
		.wrapper = mlx4_ALLOC_RES_wrapper
	},
	{
		.opcode = MLX4_CMD_FREE_RES,
		.has_inbox = false,
		.has_outbox = false,
		.out_is_imm = false,
		.encode_slave_id = false,
		.verify = NULL,
		.wrapper = mlx4_FREE_RES_wrapper
	},
	{
		.opcode = MLX4_CMD_SW2HW_MPT,
		.has_inbox = true,
		.has_outbox = false,
		.out_is_imm = false,
		.encode_slave_id = true,
		.verify = NULL,
		.wrapper = mlx4_SW2HW_MPT_wrapper
	},
	{
		.opcode = MLX4_CMD_QUERY_MPT,
		.has_inbox = false,
		.has_outbox = true,
		.out_is_imm = false,
		.encode_slave_id = false,
		.verify = NULL,
		.wrapper = mlx4_QUERY_MPT_wrapper
	},
	{
		.opcode = MLX4_CMD_HW2SW_MPT,
		.has_inbox = false,
		.has_outbox = false,
		.out_is_imm = false,
		.encode_slave_id = false,
		.verify = NULL,
		.wrapper = mlx4_HW2SW_MPT_wrapper
	},
	{
		.opcode = MLX4_CMD_READ_MTT,
		.has_inbox = false,
		.has_outbox = true,
		.out_is_imm = false,
		.encode_slave_id = false,
		.verify = NULL,
		.wrapper = NULL
	},
	{
		.opcode = MLX4_CMD_WRITE_MTT,
		.has_inbox = true,
		.has_outbox = false,
		.out_is_imm = false,
		.encode_slave_id = false,
		.verify = NULL,
		.wrapper = mlx4_WRITE_MTT_wrapper
	},
	{
		.opcode = MLX4_CMD_SYNC_TPT,
		.has_inbox = true,
		.has_outbox = false,
		.out_is_imm = false,
		.encode_slave_id = false,
		.verify = NULL,
		.wrapper = NULL
	},
	{
		.opcode = MLX4_CMD_HW2SW_EQ,
		.has_inbox = false,
		.has_outbox = true,
		.out_is_imm = false,
		.encode_slave_id = true,
		.verify = NULL,
		.wrapper = mlx4_HW2SW_EQ_wrapper
	},
	{
		.opcode = MLX4_CMD_QUERY_EQ,
		.has_inbox = false,
		.has_outbox = true,
		.out_is_imm = false,
		.encode_slave_id = true,
		.verify = NULL,
		.wrapper = mlx4_QUERY_EQ_wrapper
	},
	{
		.opcode = MLX4_CMD_SW2HW_CQ,
		.has_inbox = true,
		.has_outbox = false,
		.out_is_imm = false,
		.encode_slave_id = true,
		.verify = NULL,
		.wrapper = mlx4_SW2HW_CQ_wrapper
	},
	{
		.opcode = MLX4_CMD_HW2SW_CQ,
		.has_inbox = false,
		.has_outbox = false,
		.out_is_imm = false,
		.encode_slave_id = false,
		.verify = NULL,
		.wrapper = mlx4_HW2SW_CQ_wrapper
	},
	{
		.opcode = MLX4_CMD_QUERY_CQ,
		.has_inbox = false,
		.has_outbox = true,
		.out_is_imm = false,
		.encode_slave_id = false,
		.verify = NULL,
		.wrapper = mlx4_QUERY_CQ_wrapper
	},
	{
		.opcode = MLX4_CMD_MODIFY_CQ,
		.has_inbox = true,
		.has_outbox = false,
		.out_is_imm = true,
		.encode_slave_id = false,
		.verify = NULL,
		.wrapper = mlx4_MODIFY_CQ_wrapper
	},
	{
		.opcode = MLX4_CMD_SW2HW_SRQ,
		.has_inbox = true,
		.has_outbox = false,
		.out_is_imm = false,
		.encode_slave_id = true,
		.verify = NULL,
		.wrapper = mlx4_SW2HW_SRQ_wrapper
	},
	{
		.opcode = MLX4_CMD_HW2SW_SRQ,
		.has_inbox = false,
		.has_outbox = false,
		.out_is_imm = false,
		.encode_slave_id = false,
		.verify = NULL,
		.wrapper = mlx4_HW2SW_SRQ_wrapper
	},
	{
		.opcode = MLX4_CMD_QUERY_SRQ,
		.has_inbox = false,
		.has_outbox = true,
		.out_is_imm = false,
		.encode_slave_id = false,
		.verify = NULL,
		.wrapper = mlx4_QUERY_SRQ_wrapper
	},
	{
		.opcode = MLX4_CMD_ARM_SRQ,
		.has_inbox = false,
		.has_outbox = false,
		.out_is_imm = false,
		.encode_slave_id = false,
		.verify = NULL,
		.wrapper = mlx4_ARM_SRQ_wrapper
	},
	{
		.opcode = MLX4_CMD_RST2INIT_QP,
		.has_inbox = true,
		.has_outbox = false,
		.out_is_imm = false,
		.encode_slave_id = true,
		.verify = NULL,
		.wrapper = mlx4_RST2INIT_QP_wrapper
	},
	{
		.opcode = MLX4_CMD_INIT2INIT_QP,
		.has_inbox = true,
		.has_outbox = false,
		.out_is_imm = false,
		.encode_slave_id = false,
		.verify = NULL,
		.wrapper = mlx4_GEN_QP_wrapper
	},
	{
		.opcode = MLX4_CMD_INIT2RTR_QP,
		.has_inbox = true,
		.has_outbox = false,
		.out_is_imm = false,
		.encode_slave_id = false,
		.verify = NULL,
		.wrapper = mlx4_INIT2RTR_QP_wrapper
	},
	{
		.opcode = MLX4_CMD_RTR2RTS_QP,
		.has_inbox = true,
		.has_outbox = false,
		.out_is_imm = false,
		.encode_slave_id = false,
		.verify = NULL,
		.wrapper = mlx4_GEN_QP_wrapper
	},
	{
		.opcode = MLX4_CMD_RTS2RTS_QP,
		.has_inbox = true,
		.has_outbox = false,
		.out_is_imm = false,
		.encode_slave_id = false,
		.verify = NULL,
		.wrapper = mlx4_GEN_QP_wrapper
	},
	{
		.opcode = MLX4_CMD_SQERR2RTS_QP,
		.has_inbox = true,
		.has_outbox = false,
		.out_is_imm = false,
		.encode_slave_id = false,
		.verify = NULL,
		.wrapper = mlx4_GEN_QP_wrapper
	},
	{
		.opcode = MLX4_CMD_2ERR_QP,
		.has_inbox = false,
		.has_outbox = false,
		.out_is_imm = false,
		.encode_slave_id = false,
		.verify = NULL,
		.wrapper = mlx4_GEN_QP_wrapper
	},
	{
		.opcode = MLX4_CMD_RTS2SQD_QP,
		.has_inbox = false,
		.has_outbox = false,
		.out_is_imm = false,
		.encode_slave_id = false,
		.verify = NULL,
		.wrapper = mlx4_GEN_QP_wrapper
	},
	{
		.opcode = MLX4_CMD_SQD2SQD_QP,
		.has_inbox = true,
		.has_outbox = false,
		.out_is_imm = false,
		.encode_slave_id = false,
		.verify = NULL,
		.wrapper = mlx4_GEN_QP_wrapper
	},
	{
		.opcode = MLX4_CMD_SQD2RTS_QP,
		.has_inbox = true,
		.has_outbox = false,
		.out_is_imm = false,
		.encode_slave_id = false,
		.verify = NULL,
		.wrapper = mlx4_GEN_QP_wrapper
	},
	{
		.opcode = MLX4_CMD_2RST_QP,
		.has_inbox = false,
		.has_outbox = false,
		.out_is_imm = false,
		.encode_slave_id = false,
		.verify = NULL,
		.wrapper = mlx4_2RST_QP_wrapper
	},
	{
		.opcode = MLX4_CMD_QUERY_QP,
		.has_inbox = false,
		.has_outbox = true,
		.out_is_imm = false,
		.encode_slave_id = false,
		.verify = NULL,
		.wrapper = mlx4_GEN_QP_wrapper
	},
	{
		.opcode = MLX4_CMD_SUSPEND_QP,
		.has_inbox = false,
		.has_outbox = false,
		.out_is_imm = false,
		.encode_slave_id = false,
		.verify = NULL,
		.wrapper = mlx4_GEN_QP_wrapper
	},
	{
		.opcode = MLX4_CMD_UNSUSPEND_QP,
		.has_inbox = false,
		.has_outbox = false,
		.out_is_imm = false,
		.encode_slave_id = false,
		.verify = NULL,
		.wrapper = mlx4_GEN_QP_wrapper
	},
	{
		.opcode = MLX4_CMD_QUERY_IF_STAT,
		.has_inbox = false,
		.has_outbox = true,
		.out_is_imm = false,
		.encode_slave_id = false,
		.verify = NULL,
		.wrapper = mlx4_QUERY_IF_STAT_wrapper
	},
	/* Native multicast commands are not available for guests */
	{
		.opcode = MLX4_CMD_QP_ATTACH,
		.has_inbox = true,
		.has_outbox = false,
		.out_is_imm = false,
		.encode_slave_id = false,
		.verify = NULL,
		.wrapper = mlx4_QP_ATTACH_wrapper
	},
	{
		.opcode = MLX4_CMD_PROMISC,
		.has_inbox = false,
		.has_outbox = false,
		.out_is_imm = false,
		.encode_slave_id = false,
		.verify = NULL,
		.wrapper = mlx4_PROMISC_wrapper
	},
	/* Ethernet specific commands */
	{
		.opcode = MLX4_CMD_SET_VLAN_FLTR,
		.has_inbox = true,
		.has_outbox = false,
		.out_is_imm = false,
		.encode_slave_id = false,
		.verify = NULL,
		.wrapper = mlx4_SET_VLAN_FLTR_wrapper
	},
	{
		.opcode = MLX4_CMD_SET_MCAST_FLTR,
		.has_inbox = false,
		.has_outbox = false,
		.out_is_imm = false,
		.encode_slave_id = false,
		.verify = NULL,
		.wrapper = mlx4_SET_MCAST_FLTR_wrapper
	},
	{
		.opcode = MLX4_CMD_DUMP_ETH_STATS,
		.has_inbox = false,
		.has_outbox = true,
		.out_is_imm = false,
		.encode_slave_id = false,
		.verify = NULL,
		.wrapper = mlx4_DUMP_ETH_STATS_wrapper
	},
	{
		.opcode = MLX4_CMD_INFORM_FLR_DONE,
		.has_inbox = false,
		.has_outbox = false,
		.out_is_imm = false,
		.encode_slave_id = false,
		.verify = NULL,
		.wrapper = NULL
	},
};

static int mlx4_master_process_vhcr(struct mlx4_dev *dev, int slave,
				    struct mlx4_vhcr_cmd *in_vhcr)
{
	struct mlx4_priv *priv = mlx4_priv(dev);
	struct mlx4_cmd_info *cmd = NULL;
	struct mlx4_vhcr_cmd *vhcr_cmd = in_vhcr ? in_vhcr : priv->mfunc.vhcr;
	struct mlx4_vhcr *vhcr;
	struct mlx4_cmd_mailbox *inbox = NULL;
	struct mlx4_cmd_mailbox *outbox = NULL;
	u64 in_param;
	u64 out_param;
	int ret = 0;
	int i;
	int err = 0;

	/* Create sw representation of Virtual HCR */
	vhcr = kzalloc(sizeof(struct mlx4_vhcr), GFP_KERNEL);
	if (!vhcr)
		return -ENOMEM;

	/* DMA in the vHCR */
	if (!in_vhcr) {
		ret = mlx4_ACCESS_MEM(dev, priv->mfunc.vhcr_dma, slave,
				      priv->mfunc.master.slave_state[slave].vhcr_dma,
				      ALIGN(sizeof(struct mlx4_vhcr_cmd),
					    MLX4_ACCESS_MEM_ALIGN), 1);
		if (ret) {
			mlx4_err(dev, "%s:Failed reading vhcr"
				 "ret: 0x%x\n", __func__, ret);
			kfree(vhcr);
			return ret;
		}
	}

	/* Fill SW VHCR fields */
	vhcr->in_param = be64_to_cpu(vhcr_cmd->in_param);
	vhcr->out_param = be64_to_cpu(vhcr_cmd->out_param);
	vhcr->in_modifier = be32_to_cpu(vhcr_cmd->in_modifier);
	vhcr->token = be16_to_cpu(vhcr_cmd->token);
	vhcr->op = be16_to_cpu(vhcr_cmd->opcode) & 0xfff;
	vhcr->op_modifier = (u8) (be16_to_cpu(vhcr_cmd->opcode) >> 12);
	vhcr->e_bit = vhcr_cmd->flags & (1 << 6);

	/* Lookup command */
	for (i = 0; i < ARRAY_SIZE(cmd_info); ++i) {
		if (vhcr->op == cmd_info[i].opcode) {
			cmd = &cmd_info[i];
			break;
		}
	}
	if (!cmd) {
		mlx4_err(dev, "Unknown command:0x%x accepted from slave:%d\n",
			 vhcr->op, slave);
		vhcr_cmd->status = CMD_STAT_BAD_PARAM;
		goto out_status;
	}

	/* Read inbox */
	if (cmd->has_inbox) {
		vhcr->in_param &= INBOX_MASK;
		inbox = mlx4_alloc_cmd_mailbox(dev);
		if (IS_ERR(inbox)) {
			vhcr_cmd->status = CMD_STAT_BAD_SIZE;
			inbox = NULL;
			goto out_status;
		}

		if (mlx4_ACCESS_MEM(dev, inbox->dma, slave,
				    vhcr->in_param,
				    MLX4_MAILBOX_SIZE, 1)) {
			mlx4_err(dev, "%s: Failed reading inbox (cmd:0x%x)\n",
				 __func__, cmd->opcode);
			vhcr_cmd->status = CMD_STAT_INTERNAL_ERR;
			goto out_status;
		}
	}

	/* Apply permission and bound checks if applicable */
	if (cmd->verify && cmd->verify(dev, slave, vhcr, inbox)) {
		mlx4_warn(dev, "Command:0x%x from slave: %d failed protection "
			  "checks for resource_id:%d\n", vhcr->op, slave,
			  vhcr->in_modifier);
		vhcr_cmd->status = CMD_STAT_BAD_OP;
		goto out_status;
	}

	/* Allocate outbox */
	if (cmd->has_outbox) {
		outbox = mlx4_alloc_cmd_mailbox(dev);
		if (IS_ERR(outbox)) {
			vhcr_cmd->status = CMD_STAT_BAD_SIZE;
			outbox = NULL;
			goto out_status;
		}
	}

	/* Execute the command! */
	if (cmd->wrapper) {
		err = cmd->wrapper(dev, slave, vhcr, inbox, outbox,
				   cmd);
		if (cmd->out_is_imm)
			vhcr_cmd->out_param = cpu_to_be64(vhcr->out_param);
	} else {
		in_param = cmd->has_inbox ? (u64) inbox->dma :
			vhcr->in_param;
		out_param = cmd->has_outbox ? (u64) outbox->dma :
			vhcr->out_param;
		err = __mlx4_cmd(dev, in_param, &out_param,
				 cmd->out_is_imm, vhcr->in_modifier,
				 vhcr->op_modifier, vhcr->op,
				 MLX4_CMD_TIME_CLASS_A,
				 MLX4_CMD_NATIVE);

		if (cmd->out_is_imm) {
			vhcr->out_param = out_param;
			vhcr_cmd->out_param = cpu_to_be64(vhcr->out_param);
		}
	}

	if (err) {
		mlx4_warn(dev, "vhcr command:0x%x slave:%d failed with"
			  " error:%d, status %d\n",
			  vhcr->op, slave, vhcr->errno, err);
		vhcr_cmd->status = mlx4_errno_to_status(err);
		goto out_status;
	}


	/* Write outbox if command completed successfully */
	if (cmd->has_outbox && !vhcr_cmd->status) {
		ret = mlx4_ACCESS_MEM(dev, outbox->dma, slave,
				      vhcr->out_param,
				      MLX4_MAILBOX_SIZE, MLX4_CMD_WRAPPED);
		if (ret) {
			/* If we failed to write back the outbox after the
			 *command was successfully executed, we must fail this
			 * slave, as it is now in undefined state */
			mlx4_err(dev, "%s:Failed writing outbox\n", __func__);
			goto out;
		}
	}

out_status:
	/* DMA back vhcr result */
	if (!in_vhcr) {
		ret = mlx4_ACCESS_MEM(dev, priv->mfunc.vhcr_dma, slave,
				      priv->mfunc.master.slave_state[slave].vhcr_dma,
				      ALIGN(sizeof(struct mlx4_vhcr),
					    MLX4_ACCESS_MEM_ALIGN),
				      MLX4_CMD_WRAPPED);
		if (ret)
			mlx4_err(dev, "%s:Failed writing vhcr result\n",
				 __func__);
		else if (vhcr->e_bit &&
			 mlx4_GEN_EQE(dev, slave, &priv->mfunc.master.cmd_eqe))
				mlx4_warn(dev, "Failed to generate command completion "
					  "eqe for slave %d\n", slave);
	}

out:
	kfree(vhcr);
	mlx4_free_cmd_mailbox(dev, inbox);
	mlx4_free_cmd_mailbox(dev, outbox);
	return ret;
}

static void mlx4_master_do_cmd(struct mlx4_dev *dev, int slave, u8 cmd,
			       u16 param, u8 toggle)
{
	struct mlx4_priv *priv = mlx4_priv(dev);
	struct mlx4_slave_state *slave_state = priv->mfunc.master.slave_state;
	u32 reply;
	u32 slave_status = 0;
	u8 is_going_down = 0;
<<<<<<< HEAD
=======
	int i;
>>>>>>> e2920638

	slave_state[slave].comm_toggle ^= 1;
	reply = (u32) slave_state[slave].comm_toggle << 31;
	if (toggle != slave_state[slave].comm_toggle) {
		mlx4_warn(dev, "Incorrect toggle %d from slave %d. *** MASTER"
			  "STATE COMPROMISIED ***\n", toggle, slave);
		goto reset_slave;
	}
	if (cmd == MLX4_COMM_CMD_RESET) {
		mlx4_warn(dev, "Received reset from slave:%d\n", slave);
		slave_state[slave].active = false;
<<<<<<< HEAD
=======
		for (i = 0; i < MLX4_EVENT_TYPES_NUM; ++i) {
				slave_state[slave].event_eq[i].eqn = -1;
				slave_state[slave].event_eq[i].token = 0;
		}
>>>>>>> e2920638
		/*check if we are in the middle of FLR process,
		if so return "retry" status to the slave*/
		if (MLX4_COMM_CMD_FLR == slave_state[slave].last_cmd) {
			slave_status = MLX4_DELAY_RESET_SLAVE;
			goto inform_slave_state;
		}

		/* write the version in the event field */
		reply |= mlx4_comm_get_version();

		goto reset_slave;
	}
	/*command from slave in the middle of FLR*/
	if (cmd != MLX4_COMM_CMD_RESET &&
	    MLX4_COMM_CMD_FLR == slave_state[slave].last_cmd) {
		mlx4_warn(dev, "slave:%d is Trying to run cmd(0x%x) "
			  "in the middle of FLR\n", slave, cmd);
		return;
	}

	switch (cmd) {
	case MLX4_COMM_CMD_VHCR0:
		if (slave_state[slave].last_cmd != MLX4_COMM_CMD_RESET)
			goto reset_slave;
		slave_state[slave].vhcr_dma = ((u64) param) << 48;
		priv->mfunc.master.slave_state[slave].cookie = 0;
		mutex_init(&priv->mfunc.master.gen_eqe_mutex[slave]);
		break;
	case MLX4_COMM_CMD_VHCR1:
		if (slave_state[slave].last_cmd != MLX4_COMM_CMD_VHCR0)
			goto reset_slave;
		slave_state[slave].vhcr_dma |= ((u64) param) << 32;
		break;
	case MLX4_COMM_CMD_VHCR2:
		if (slave_state[slave].last_cmd != MLX4_COMM_CMD_VHCR1)
			goto reset_slave;
		slave_state[slave].vhcr_dma |= ((u64) param) << 16;
		break;
	case MLX4_COMM_CMD_VHCR_EN:
		if (slave_state[slave].last_cmd != MLX4_COMM_CMD_VHCR2)
			goto reset_slave;
		slave_state[slave].vhcr_dma |= param;
		slave_state[slave].active = true;
		break;
	case MLX4_COMM_CMD_VHCR_POST:
		if ((slave_state[slave].last_cmd != MLX4_COMM_CMD_VHCR_EN) &&
		    (slave_state[slave].last_cmd != MLX4_COMM_CMD_VHCR_POST))
			goto reset_slave;
		down(&priv->cmd.slave_sem);
		if (mlx4_master_process_vhcr(dev, slave, NULL)) {
			mlx4_err(dev, "Failed processing vhcr for slave:%d,"
				 " reseting slave.\n", slave);
			up(&priv->cmd.slave_sem);
			goto reset_slave;
		}
		up(&priv->cmd.slave_sem);
		break;
	default:
		mlx4_warn(dev, "Bad comm cmd:%d from slave:%d\n", cmd, slave);
		goto reset_slave;
	}
	spin_lock(&priv->mfunc.master.slave_state_lock);
	if (!slave_state[slave].is_slave_going_down)
		slave_state[slave].last_cmd = cmd;
	else
		is_going_down = 1;
	spin_unlock(&priv->mfunc.master.slave_state_lock);
	if (is_going_down) {
		mlx4_warn(dev, "Slave is going down aborting command(%d)"
			  " executing from slave:%d\n",
			  cmd, slave);
		return;
	}
	__raw_writel((__force u32) cpu_to_be32(reply),
		     &priv->mfunc.comm[slave].slave_read);
	mmiowb();

	return;

reset_slave:
	/* cleanup any slave resources */
	mlx4_delete_all_resources_for_slave(dev, slave);
	spin_lock(&priv->mfunc.master.slave_state_lock);
	if (!slave_state[slave].is_slave_going_down)
		slave_state[slave].last_cmd = MLX4_COMM_CMD_RESET;
	spin_unlock(&priv->mfunc.master.slave_state_lock);
	/*with slave in the middle of flr, no need to clean resources again.*/
inform_slave_state:
	memset(&slave_state[slave].event_eq, 0,
	       sizeof(struct mlx4_slave_event_eq_info));
	__raw_writel((__force u32) cpu_to_be32(reply),
		     &priv->mfunc.comm[slave].slave_read);
	wmb();
}

/* master command processing */
void mlx4_master_comm_channel(struct work_struct *work)
{
	struct mlx4_mfunc_master_ctx *master =
		container_of(work,
			     struct mlx4_mfunc_master_ctx,
			     comm_work);
	struct mlx4_mfunc *mfunc =
		container_of(master, struct mlx4_mfunc, master);
	struct mlx4_priv *priv =
		container_of(mfunc, struct mlx4_priv, mfunc);
	struct mlx4_dev *dev = &priv->dev;
	__be32 *bit_vec;
	u32 comm_cmd;
	u32 vec;
	int i, j, slave;
	int toggle;
	int served = 0;
	int reported = 0;
	u32 slt;

	bit_vec = master->comm_arm_bit_vector;
	for (i = 0; i < COMM_CHANNEL_BIT_ARRAY_SIZE; i++) {
		vec = be32_to_cpu(bit_vec[i]);
		for (j = 0; j < 32; j++) {
			if (!(vec & (1 << j)))
				continue;
			++reported;
			slave = (i * 32) + j;
			comm_cmd = swab32(readl(
					  &mfunc->comm[slave].slave_write));
			slt = swab32(readl(&mfunc->comm[slave].slave_read))
				     >> 31;
			toggle = comm_cmd >> 31;
			if (toggle != slt) {
				if (master->slave_state[slave].comm_toggle
				    != slt) {
					printk(KERN_INFO "slave %d out of sync."
					       " read toggle %d, state toggle %d. "
					       "Resynching.\n", slave, slt,
					       master->slave_state[slave].comm_toggle);
					master->slave_state[slave].comm_toggle =
						slt;
				}
				mlx4_master_do_cmd(dev, slave,
						   comm_cmd >> 16 & 0xff,
						   comm_cmd & 0xffff, toggle);
				++served;
			}
		}
	}

	if (reported && reported != served)
		mlx4_warn(dev, "Got command event with bitmask from %d slaves"
			  " but %d were served\n",
			  reported, served);

	if (mlx4_ARM_COMM_CHANNEL(dev))
		mlx4_warn(dev, "Failed to arm comm channel events\n");
}

static int sync_toggles(struct mlx4_dev *dev)
{
	struct mlx4_priv *priv = mlx4_priv(dev);
	int wr_toggle;
	int rd_toggle;
	unsigned long end;

	wr_toggle = swab32(readl(&priv->mfunc.comm->slave_write)) >> 31;
	end = jiffies + msecs_to_jiffies(5000);

	while (time_before(jiffies, end)) {
		rd_toggle = swab32(readl(&priv->mfunc.comm->slave_read)) >> 31;
		if (rd_toggle == wr_toggle) {
			priv->cmd.comm_toggle = rd_toggle;
			return 0;
		}

		cond_resched();
	}

	/*
	 * we could reach here if for example the previous VM using this
	 * function misbehaved and left the channel with unsynced state. We
	 * should fix this here and give this VM a chance to use a properly
	 * synced channel
	 */
	mlx4_warn(dev, "recovering from previously mis-behaved VM\n");
	__raw_writel((__force u32) 0, &priv->mfunc.comm->slave_read);
	__raw_writel((__force u32) 0, &priv->mfunc.comm->slave_write);
	priv->cmd.comm_toggle = 0;

	return 0;
}

int mlx4_multi_func_init(struct mlx4_dev *dev)
{
	struct mlx4_priv *priv = mlx4_priv(dev);
	struct mlx4_slave_state *s_state;
<<<<<<< HEAD
	int i, err, port;
=======
	int i, j, err, port;
>>>>>>> e2920638

	priv->mfunc.vhcr = dma_alloc_coherent(&(dev->pdev->dev), PAGE_SIZE,
					    &priv->mfunc.vhcr_dma,
					    GFP_KERNEL);
	if (!priv->mfunc.vhcr) {
		mlx4_err(dev, "Couldn't allocate vhcr.\n");
		return -ENOMEM;
	}

	if (mlx4_is_master(dev))
		priv->mfunc.comm =
		ioremap(pci_resource_start(dev->pdev, priv->fw.comm_bar) +
			priv->fw.comm_base, MLX4_COMM_PAGESIZE);
	else
		priv->mfunc.comm =
		ioremap(pci_resource_start(dev->pdev, 2) +
			MLX4_SLAVE_COMM_BASE, MLX4_COMM_PAGESIZE);
	if (!priv->mfunc.comm) {
		mlx4_err(dev, "Couldn't map communication vector.\n");
		goto err_vhcr;
	}

	if (mlx4_is_master(dev)) {
		priv->mfunc.master.slave_state =
			kzalloc(dev->num_slaves *
				sizeof(struct mlx4_slave_state), GFP_KERNEL);
		if (!priv->mfunc.master.slave_state)
			goto err_comm;

		for (i = 0; i < dev->num_slaves; ++i) {
			s_state = &priv->mfunc.master.slave_state[i];
			s_state->last_cmd = MLX4_COMM_CMD_RESET;
<<<<<<< HEAD
=======
			for (j = 0; j < MLX4_EVENT_TYPES_NUM; ++j)
				s_state->event_eq[j].eqn = -1;
>>>>>>> e2920638
			__raw_writel((__force u32) 0,
				     &priv->mfunc.comm[i].slave_write);
			__raw_writel((__force u32) 0,
				     &priv->mfunc.comm[i].slave_read);
			mmiowb();
			for (port = 1; port <= MLX4_MAX_PORTS; port++) {
				s_state->vlan_filter[port] =
					kzalloc(sizeof(struct mlx4_vlan_fltr),
						GFP_KERNEL);
				if (!s_state->vlan_filter[port]) {
					if (--port)
						kfree(s_state->vlan_filter[port]);
					goto err_slaves;
				}
				INIT_LIST_HEAD(&s_state->mcast_filters[port]);
			}
			spin_lock_init(&s_state->lock);
		}

		memset(&priv->mfunc.master.cmd_eqe, 0, sizeof(struct mlx4_eqe));
		priv->mfunc.master.cmd_eqe.type = MLX4_EVENT_TYPE_CMD;
		INIT_WORK(&priv->mfunc.master.comm_work,
			  mlx4_master_comm_channel);
		INIT_WORK(&priv->mfunc.master.slave_event_work,
			  mlx4_gen_slave_eqe);
		INIT_WORK(&priv->mfunc.master.slave_flr_event_work,
			  mlx4_master_handle_slave_flr);
		spin_lock_init(&priv->mfunc.master.slave_state_lock);
		priv->mfunc.master.comm_wq =
			create_singlethread_workqueue("mlx4_comm");
		if (!priv->mfunc.master.comm_wq)
			goto err_slaves;

		if (mlx4_init_resource_tracker(dev))
			goto err_thread;

		sema_init(&priv->cmd.slave_sem, 1);
		err = mlx4_ARM_COMM_CHANNEL(dev);
		if (err) {
			mlx4_err(dev, " Failed to arm comm channel eq: %x\n",
				 err);
			goto err_resource;
		}

	} else {
		err = sync_toggles(dev);
		if (err) {
			mlx4_err(dev, "Couldn't sync toggles\n");
			goto err_comm;
		}

		sema_init(&priv->cmd.slave_sem, 1);
	}
	return 0;

err_resource:
	mlx4_free_resource_tracker(dev);
err_thread:
	flush_workqueue(priv->mfunc.master.comm_wq);
	destroy_workqueue(priv->mfunc.master.comm_wq);
err_slaves:
	while (--i) {
		for (port = 1; port <= MLX4_MAX_PORTS; port++)
			kfree(priv->mfunc.master.slave_state[i].vlan_filter[port]);
	}
	kfree(priv->mfunc.master.slave_state);
err_comm:
	iounmap(priv->mfunc.comm);
err_vhcr:
	dma_free_coherent(&(dev->pdev->dev), PAGE_SIZE,
					     priv->mfunc.vhcr,
					     priv->mfunc.vhcr_dma);
	priv->mfunc.vhcr = NULL;
	return -ENOMEM;
}

int mlx4_cmd_init(struct mlx4_dev *dev)
{
	struct mlx4_priv *priv = mlx4_priv(dev);

	mutex_init(&priv->cmd.hcr_mutex);
	sema_init(&priv->cmd.poll_sem, 1);
	priv->cmd.use_events = 0;
	priv->cmd.toggle     = 1;

	priv->cmd.hcr = NULL;
	priv->mfunc.vhcr = NULL;

	if (!mlx4_is_slave(dev)) {
		priv->cmd.hcr = ioremap(pci_resource_start(dev->pdev, 0) +
					MLX4_HCR_BASE, MLX4_HCR_SIZE);
		if (!priv->cmd.hcr) {
			mlx4_err(dev, "Couldn't map command register.\n");
			return -ENOMEM;
		}
	}

	priv->cmd.pool = pci_pool_create("mlx4_cmd", dev->pdev,
					 MLX4_MAILBOX_SIZE,
					 MLX4_MAILBOX_SIZE, 0);
	if (!priv->cmd.pool)
		goto err_hcr;
<<<<<<< HEAD

	return 0;

err_hcr:
	if (!mlx4_is_slave(dev))
		iounmap(priv->cmd.hcr);
	return -ENOMEM;
}

void mlx4_multi_func_cleanup(struct mlx4_dev *dev)
{
	struct mlx4_priv *priv = mlx4_priv(dev);
	int i, port;

	if (mlx4_is_master(dev)) {
		flush_workqueue(priv->mfunc.master.comm_wq);
		destroy_workqueue(priv->mfunc.master.comm_wq);
		for (i = 0; i < dev->num_slaves; i++) {
			for (port = 1; port <= MLX4_MAX_PORTS; port++)
				kfree(priv->mfunc.master.slave_state[i].vlan_filter[port]);
		}
		kfree(priv->mfunc.master.slave_state);
		iounmap(priv->mfunc.comm);
		dma_free_coherent(&(dev->pdev->dev), PAGE_SIZE,
						     priv->mfunc.vhcr,
						     priv->mfunc.vhcr_dma);
		priv->mfunc.vhcr = NULL;
	}
=======

	return 0;

err_hcr:
	if (!mlx4_is_slave(dev))
		iounmap(priv->cmd.hcr);
	return -ENOMEM;
}

void mlx4_multi_func_cleanup(struct mlx4_dev *dev)
{
	struct mlx4_priv *priv = mlx4_priv(dev);
	int i, port;

	if (mlx4_is_master(dev)) {
		flush_workqueue(priv->mfunc.master.comm_wq);
		destroy_workqueue(priv->mfunc.master.comm_wq);
		for (i = 0; i < dev->num_slaves; i++) {
			for (port = 1; port <= MLX4_MAX_PORTS; port++)
				kfree(priv->mfunc.master.slave_state[i].vlan_filter[port]);
		}
		kfree(priv->mfunc.master.slave_state);
	}

	iounmap(priv->mfunc.comm);
	dma_free_coherent(&(dev->pdev->dev), PAGE_SIZE,
		     priv->mfunc.vhcr, priv->mfunc.vhcr_dma);
	priv->mfunc.vhcr = NULL;
>>>>>>> e2920638
}

void mlx4_cmd_cleanup(struct mlx4_dev *dev)
{
	struct mlx4_priv *priv = mlx4_priv(dev);

	pci_pool_destroy(priv->cmd.pool);

	if (!mlx4_is_slave(dev))
		iounmap(priv->cmd.hcr);
}

/*
 * Switch to using events to issue FW commands (can only be called
 * after event queue for command events has been initialized).
 */
int mlx4_cmd_use_events(struct mlx4_dev *dev)
{
	struct mlx4_priv *priv = mlx4_priv(dev);
	int i;
	int err = 0;

	priv->cmd.context = kmalloc(priv->cmd.max_cmds *
				   sizeof (struct mlx4_cmd_context),
				   GFP_KERNEL);
	if (!priv->cmd.context)
		return -ENOMEM;

	for (i = 0; i < priv->cmd.max_cmds; ++i) {
		priv->cmd.context[i].token = i;
		priv->cmd.context[i].next  = i + 1;
	}

	priv->cmd.context[priv->cmd.max_cmds - 1].next = -1;
	priv->cmd.free_head = 0;

	sema_init(&priv->cmd.event_sem, priv->cmd.max_cmds);
	spin_lock_init(&priv->cmd.context_lock);

	for (priv->cmd.token_mask = 1;
	     priv->cmd.token_mask < priv->cmd.max_cmds;
	     priv->cmd.token_mask <<= 1)
		; /* nothing */
	--priv->cmd.token_mask;

	down(&priv->cmd.poll_sem);
	priv->cmd.use_events = 1;

	return err;
}

/*
 * Switch back to polling (used when shutting down the device)
 */
void mlx4_cmd_use_polling(struct mlx4_dev *dev)
{
	struct mlx4_priv *priv = mlx4_priv(dev);
	int i;

	priv->cmd.use_events = 0;

	for (i = 0; i < priv->cmd.max_cmds; ++i)
		down(&priv->cmd.event_sem);

	kfree(priv->cmd.context);

	up(&priv->cmd.poll_sem);
}

struct mlx4_cmd_mailbox *mlx4_alloc_cmd_mailbox(struct mlx4_dev *dev)
{
	struct mlx4_cmd_mailbox *mailbox;

	mailbox = kmalloc(sizeof *mailbox, GFP_KERNEL);
	if (!mailbox)
		return ERR_PTR(-ENOMEM);

	mailbox->buf = pci_pool_alloc(mlx4_priv(dev)->cmd.pool, GFP_KERNEL,
				      &mailbox->dma);
	if (!mailbox->buf) {
		kfree(mailbox);
		return ERR_PTR(-ENOMEM);
	}

	return mailbox;
}
EXPORT_SYMBOL_GPL(mlx4_alloc_cmd_mailbox);

void mlx4_free_cmd_mailbox(struct mlx4_dev *dev,
			   struct mlx4_cmd_mailbox *mailbox)
{
	if (!mailbox)
		return;

	pci_pool_free(mlx4_priv(dev)->cmd.pool, mailbox->buf, mailbox->dma);
	kfree(mailbox);
}
EXPORT_SYMBOL_GPL(mlx4_free_cmd_mailbox);

u32 mlx4_comm_get_version(void)
{
	 return ((u32) CMD_CHAN_IF_REV << 8) | (u32) CMD_CHAN_VER;
}<|MERGE_RESOLUTION|>--- conflicted
+++ resolved
@@ -1247,10 +1247,7 @@
 	u32 reply;
 	u32 slave_status = 0;
 	u8 is_going_down = 0;
-<<<<<<< HEAD
-=======
 	int i;
->>>>>>> e2920638
 
 	slave_state[slave].comm_toggle ^= 1;
 	reply = (u32) slave_state[slave].comm_toggle << 31;
@@ -1262,13 +1259,10 @@
 	if (cmd == MLX4_COMM_CMD_RESET) {
 		mlx4_warn(dev, "Received reset from slave:%d\n", slave);
 		slave_state[slave].active = false;
-<<<<<<< HEAD
-=======
 		for (i = 0; i < MLX4_EVENT_TYPES_NUM; ++i) {
 				slave_state[slave].event_eq[i].eqn = -1;
 				slave_state[slave].event_eq[i].token = 0;
 		}
->>>>>>> e2920638
 		/*check if we are in the middle of FLR process,
 		if so return "retry" status to the slave*/
 		if (MLX4_COMM_CMD_FLR == slave_state[slave].last_cmd) {
@@ -1463,11 +1457,7 @@
 {
 	struct mlx4_priv *priv = mlx4_priv(dev);
 	struct mlx4_slave_state *s_state;
-<<<<<<< HEAD
-	int i, err, port;
-=======
 	int i, j, err, port;
->>>>>>> e2920638
 
 	priv->mfunc.vhcr = dma_alloc_coherent(&(dev->pdev->dev), PAGE_SIZE,
 					    &priv->mfunc.vhcr_dma,
@@ -1500,11 +1490,8 @@
 		for (i = 0; i < dev->num_slaves; ++i) {
 			s_state = &priv->mfunc.master.slave_state[i];
 			s_state->last_cmd = MLX4_COMM_CMD_RESET;
-<<<<<<< HEAD
-=======
 			for (j = 0; j < MLX4_EVENT_TYPES_NUM; ++j)
 				s_state->event_eq[j].eqn = -1;
->>>>>>> e2920638
 			__raw_writel((__force u32) 0,
 				     &priv->mfunc.comm[i].slave_write);
 			__raw_writel((__force u32) 0,
@@ -1607,7 +1594,6 @@
 					 MLX4_MAILBOX_SIZE, 0);
 	if (!priv->cmd.pool)
 		goto err_hcr;
-<<<<<<< HEAD
 
 	return 0;
 
@@ -1630,42 +1616,12 @@
 				kfree(priv->mfunc.master.slave_state[i].vlan_filter[port]);
 		}
 		kfree(priv->mfunc.master.slave_state);
-		iounmap(priv->mfunc.comm);
-		dma_free_coherent(&(dev->pdev->dev), PAGE_SIZE,
-						     priv->mfunc.vhcr,
-						     priv->mfunc.vhcr_dma);
-		priv->mfunc.vhcr = NULL;
-	}
-=======
-
-	return 0;
-
-err_hcr:
-	if (!mlx4_is_slave(dev))
-		iounmap(priv->cmd.hcr);
-	return -ENOMEM;
-}
-
-void mlx4_multi_func_cleanup(struct mlx4_dev *dev)
-{
-	struct mlx4_priv *priv = mlx4_priv(dev);
-	int i, port;
-
-	if (mlx4_is_master(dev)) {
-		flush_workqueue(priv->mfunc.master.comm_wq);
-		destroy_workqueue(priv->mfunc.master.comm_wq);
-		for (i = 0; i < dev->num_slaves; i++) {
-			for (port = 1; port <= MLX4_MAX_PORTS; port++)
-				kfree(priv->mfunc.master.slave_state[i].vlan_filter[port]);
-		}
-		kfree(priv->mfunc.master.slave_state);
 	}
 
 	iounmap(priv->mfunc.comm);
 	dma_free_coherent(&(dev->pdev->dev), PAGE_SIZE,
 		     priv->mfunc.vhcr, priv->mfunc.vhcr_dma);
 	priv->mfunc.vhcr = NULL;
->>>>>>> e2920638
 }
 
 void mlx4_cmd_cleanup(struct mlx4_dev *dev)
