--- conflicted
+++ resolved
@@ -14,16 +14,9 @@
 #include <linux/err.h>
 #include <linux/module.h>
 #include <linux/gcd.h>
-<<<<<<< HEAD
 #include <asm/div64.h>
 #include <linux/clk.h>
 #include <linux/gpio/consumer.h>
-=======
-#include <linux/gpio/consumer.h>
-#include <asm/div64.h>
-#include <linux/clk.h>
-#include <linux/of.h>
->>>>>>> 256af411
 
 #include <linux/iio/iio.h>
 #include <linux/iio/sysfs.h>
@@ -308,13 +301,8 @@
 			(u64)st->fpfd;
 		do_div(val, st->r1_mod * (1 << st->r4_rf_div_sel));
 		/* PLL unlocked? return error */
-<<<<<<< HEAD
-		if (st->pdata->gpio_lock_detect)
-			if (!gpiod_get_value(st->pdata->gpio_lock_detect)) {
-=======
 		if (st->lock_detect_gpiod)
 			if (!gpiod_get_value(st->lock_detect_gpiod)) {
->>>>>>> 256af411
 				dev_dbg(&st->spi->dev, "PLL un-locked\n");
 				ret = -EBUSY;
 			}
@@ -394,16 +382,7 @@
 		tmp = 0;
 	pdata->ref_div_factor = tmp;
 
-<<<<<<< HEAD
-	pdata->gpio_lock_detect = devm_gpiod_get_optional(dev, "lock_detect",
-							  GPIOD_IN);
-	if (IS_ERR(pdata->gpio_lock_detect))
-		return ERR_CAST(pdata->gpio_lock_detect);
-
 	pdata->ref_doubler_en = device_property_read_bool(dev,
-=======
-	pdata->ref_doubler_en = of_property_read_bool(np,
->>>>>>> 256af411
 			"adi,reference-doubler-enable");
 	pdata->ref_div2_en = device_property_read_bool(dev,
 			"adi,reference-div2-enable");
@@ -529,7 +508,6 @@
 	st->spi = spi;
 	st->pdata = pdata;
 
-<<<<<<< HEAD
 	indio_dev->dev.parent = &spi->dev;
 
 	if (spi->dev.of_node)
@@ -538,10 +516,6 @@
 		indio_dev->name = pdata->name;
 	else
 		indio_dev->name = spi_get_device_id(spi)->name;
-=======
-	indio_dev->name = (pdata->name[0] != 0) ? pdata->name :
-		spi_get_device_id(spi)->name;
->>>>>>> 256af411
 
 	indio_dev->info = &adf4350_info;
 	indio_dev->modes = INDIO_DIRECT_MODE;
@@ -563,8 +537,12 @@
 
 	memset(st->regs_hw, 0xFF, sizeof(st->regs_hw));
 
-<<<<<<< HEAD
-	if (pdata->gpio_lock_detect) {
+	st->lock_detect_gpiod = devm_gpiod_get_optional(&spi->dev, NULL,
+							GPIOD_IN);
+	if (IS_ERR(st->lock_detect_gpiod))
+		return PTR_ERR(st->lock_detect_gpiod);
+
+	if (st->lock_detect_gpiod) {
 		int i;
 
 		/* ADF4350/1 are write only devices, try to probe it this way */
@@ -580,12 +558,6 @@
 			}
 		}
 	}
-=======
-	st->lock_detect_gpiod = devm_gpiod_get_optional(&spi->dev, NULL,
-							GPIOD_IN);
-	if (IS_ERR(st->lock_detect_gpiod))
-		return PTR_ERR(st->lock_detect_gpiod);
->>>>>>> 256af411
 
 	st->regs[ADF4350_REG2] =
 		ADF4350_REG2_DOUBLE_BUFF_EN |
