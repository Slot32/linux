/*
 * net/sched/cls_api.c	Packet classifier API.
 *
 *		This program is free software; you can redistribute it and/or
 *		modify it under the terms of the GNU General Public License
 *		as published by the Free Software Foundation; either version
 *		2 of the License, or (at your option) any later version.
 *
 * Authors:	Alexey Kuznetsov, <kuznet@ms2.inr.ac.ru>
 *
 * Changes:
 *
 * Eduardo J. Blanco <ejbs@netlabs.com.uy> :990222: kmod support
 *
 */

#include <linux/module.h>
#include <linux/types.h>
#include <linux/kernel.h>
#include <linux/string.h>
#include <linux/errno.h>
#include <linux/err.h>
#include <linux/skbuff.h>
#include <linux/init.h>
#include <linux/kmod.h>
#include <linux/slab.h>
#include <linux/idr.h>
#include <net/net_namespace.h>
#include <net/sock.h>
#include <net/netlink.h>
#include <net/pkt_sched.h>
#include <net/pkt_cls.h>

/* The list of all installed classifier types */
static LIST_HEAD(tcf_proto_base);

/* Protects list of registered TC modules. It is pure SMP lock. */
static DEFINE_RWLOCK(cls_mod_lock);

/* Find classifier type by string name */

static const struct tcf_proto_ops *tcf_proto_lookup_ops(const char *kind)
{
	const struct tcf_proto_ops *t, *res = NULL;

	if (kind) {
		read_lock(&cls_mod_lock);
		list_for_each_entry(t, &tcf_proto_base, head) {
			if (strcmp(kind, t->kind) == 0) {
				if (try_module_get(t->owner))
					res = t;
				break;
			}
		}
		read_unlock(&cls_mod_lock);
	}
	return res;
}

/* Register(unregister) new classifier type */

int register_tcf_proto_ops(struct tcf_proto_ops *ops)
{
	struct tcf_proto_ops *t;
	int rc = -EEXIST;

	write_lock(&cls_mod_lock);
	list_for_each_entry(t, &tcf_proto_base, head)
		if (!strcmp(ops->kind, t->kind))
			goto out;

	list_add_tail(&ops->head, &tcf_proto_base);
	rc = 0;
out:
	write_unlock(&cls_mod_lock);
	return rc;
}
EXPORT_SYMBOL(register_tcf_proto_ops);

static struct workqueue_struct *tc_filter_wq;

int unregister_tcf_proto_ops(struct tcf_proto_ops *ops)
{
	struct tcf_proto_ops *t;
	int rc = -ENOENT;

	/* Wait for outstanding call_rcu()s, if any, from a
	 * tcf_proto_ops's destroy() handler.
	 */
	rcu_barrier();
	flush_workqueue(tc_filter_wq);

	write_lock(&cls_mod_lock);
	list_for_each_entry(t, &tcf_proto_base, head) {
		if (t == ops) {
			list_del(&t->head);
			rc = 0;
			break;
		}
	}
	write_unlock(&cls_mod_lock);
	return rc;
}
EXPORT_SYMBOL(unregister_tcf_proto_ops);

bool tcf_queue_work(struct work_struct *work)
{
	return queue_work(tc_filter_wq, work);
}
EXPORT_SYMBOL(tcf_queue_work);

/* Select new prio value from the range, managed by kernel. */

static inline u32 tcf_auto_prio(struct tcf_proto *tp)
{
	u32 first = TC_H_MAKE(0xC0000000U, 0U);

	if (tp)
		first = tp->prio - 1;

	return TC_H_MAJ(first);
}

static struct tcf_proto *tcf_proto_create(const char *kind, u32 protocol,
					  u32 prio, struct tcf_chain *chain,
					  struct netlink_ext_ack *extack)
{
	struct tcf_proto *tp;
	int err;

	tp = kzalloc(sizeof(*tp), GFP_KERNEL);
	if (!tp)
		return ERR_PTR(-ENOBUFS);

	err = -ENOENT;
	tp->ops = tcf_proto_lookup_ops(kind);
	if (!tp->ops) {
#ifdef CONFIG_MODULES
		rtnl_unlock();
		request_module("cls_%s", kind);
		rtnl_lock();
		tp->ops = tcf_proto_lookup_ops(kind);
		/* We dropped the RTNL semaphore in order to perform
		 * the module load. So, even if we succeeded in loading
		 * the module we have to replay the request. We indicate
		 * this using -EAGAIN.
		 */
		if (tp->ops) {
			module_put(tp->ops->owner);
			err = -EAGAIN;
		} else {
			NL_SET_ERR_MSG(extack, "TC classifier not found");
			err = -ENOENT;
		}
		goto errout;
#endif
	}
	tp->classify = tp->ops->classify;
	tp->protocol = protocol;
	tp->prio = prio;
	tp->chain = chain;

	err = tp->ops->init(tp);
	if (err) {
		module_put(tp->ops->owner);
		goto errout;
	}
	return tp;

errout:
	kfree(tp);
	return ERR_PTR(err);
}

static void tcf_proto_destroy(struct tcf_proto *tp,
			      struct netlink_ext_ack *extack)
{
	tp->ops->destroy(tp, extack);
	module_put(tp->ops->owner);
	kfree_rcu(tp, rcu);
}

struct tcf_filter_chain_list_item {
	struct list_head list;
	tcf_chain_head_change_t *chain_head_change;
	void *chain_head_change_priv;
};

static struct tcf_chain *tcf_chain_create(struct tcf_block *block,
					  u32 chain_index)
{
	struct tcf_chain *chain;

	chain = kzalloc(sizeof(*chain), GFP_KERNEL);
	if (!chain)
		return NULL;
	INIT_LIST_HEAD(&chain->filter_chain_list);
	list_add_tail(&chain->list, &block->chain_list);
	chain->block = block;
	chain->index = chain_index;
	chain->refcnt = 1;
	return chain;
}

<<<<<<< HEAD
static void tcf_chain_head_change(struct tcf_chain *chain,
				  struct tcf_proto *tp_head)
{
	if (chain->chain_head_change)
		chain->chain_head_change(tp_head,
					 chain->chain_head_change_priv);
=======
static void tcf_chain_head_change_item(struct tcf_filter_chain_list_item *item,
				       struct tcf_proto *tp_head)
{
	if (item->chain_head_change)
		item->chain_head_change(tp_head, item->chain_head_change_priv);
}
static void tcf_chain_head_change(struct tcf_chain *chain,
				  struct tcf_proto *tp_head)
{
	struct tcf_filter_chain_list_item *item;

	list_for_each_entry(item, &chain->filter_chain_list, list)
		tcf_chain_head_change_item(item, tp_head);
>>>>>>> 661e50bc
}

static void tcf_chain_flush(struct tcf_chain *chain)
{
	struct tcf_proto *tp = rtnl_dereference(chain->filter_chain);

	tcf_chain_head_change(chain, NULL);
	while (tp) {
		RCU_INIT_POINTER(chain->filter_chain, tp->next);
<<<<<<< HEAD
		tcf_proto_destroy(tp);
=======
		tcf_proto_destroy(tp, NULL);
>>>>>>> 661e50bc
		tp = rtnl_dereference(chain->filter_chain);
		tcf_chain_put(chain);
	}
}

static void tcf_chain_destroy(struct tcf_chain *chain)
{
	struct tcf_block *block = chain->block;

	list_del(&chain->list);
	kfree(chain);
	if (list_empty(&block->chain_list))
		kfree(block);
}

static void tcf_chain_hold(struct tcf_chain *chain)
{
	++chain->refcnt;
}

struct tcf_chain *tcf_chain_get(struct tcf_block *block, u32 chain_index,
				bool create)
{
	struct tcf_chain *chain;

	list_for_each_entry(chain, &block->chain_list, list) {
		if (chain->index == chain_index) {
			tcf_chain_hold(chain);
			return chain;
		}
	}

	return create ? tcf_chain_create(block, chain_index) : NULL;
}
EXPORT_SYMBOL(tcf_chain_get);

void tcf_chain_put(struct tcf_chain *chain)
{
	if (--chain->refcnt == 0)
		tcf_chain_destroy(chain);
}
EXPORT_SYMBOL(tcf_chain_put);

<<<<<<< HEAD
static void tcf_block_offload_cmd(struct tcf_block *block, struct Qdisc *q,
				  struct tcf_block_ext_info *ei,
				  enum tc_block_command command)
{
	struct net_device *dev = q->dev_queue->dev;
	struct tc_block_offload bo = {};

	if (!dev->netdev_ops->ndo_setup_tc)
		return;
	bo.command = command;
	bo.binder_type = ei->binder_type;
	bo.block = block;
	dev->netdev_ops->ndo_setup_tc(dev, TC_SETUP_BLOCK, &bo);
}

static void tcf_block_offload_bind(struct tcf_block *block, struct Qdisc *q,
				   struct tcf_block_ext_info *ei)
{
	tcf_block_offload_cmd(block, q, ei, TC_BLOCK_BIND);
}

static void tcf_block_offload_unbind(struct tcf_block *block, struct Qdisc *q,
				     struct tcf_block_ext_info *ei)
{
	tcf_block_offload_cmd(block, q, ei, TC_BLOCK_UNBIND);
}

int tcf_block_get_ext(struct tcf_block **p_block, struct Qdisc *q,
		      struct tcf_block_ext_info *ei)
=======
static bool tcf_block_offload_in_use(struct tcf_block *block)
{
	return block->offloadcnt;
}

static int tcf_block_offload_cmd(struct tcf_block *block,
				 struct net_device *dev,
				 struct tcf_block_ext_info *ei,
				 enum tc_block_command command)
{
	struct tc_block_offload bo = {};

	bo.command = command;
	bo.binder_type = ei->binder_type;
	bo.block = block;
	return dev->netdev_ops->ndo_setup_tc(dev, TC_SETUP_BLOCK, &bo);
}

static int tcf_block_offload_bind(struct tcf_block *block, struct Qdisc *q,
				  struct tcf_block_ext_info *ei)
{
	struct net_device *dev = q->dev_queue->dev;
	int err;

	if (!dev->netdev_ops->ndo_setup_tc)
		goto no_offload_dev_inc;

	/* If tc offload feature is disabled and the block we try to bind
	 * to already has some offloaded filters, forbid to bind.
	 */
	if (!tc_can_offload(dev) && tcf_block_offload_in_use(block))
		return -EOPNOTSUPP;

	err = tcf_block_offload_cmd(block, dev, ei, TC_BLOCK_BIND);
	if (err == -EOPNOTSUPP)
		goto no_offload_dev_inc;
	return err;

no_offload_dev_inc:
	if (tcf_block_offload_in_use(block))
		return -EOPNOTSUPP;
	block->nooffloaddevcnt++;
	return 0;
}

static void tcf_block_offload_unbind(struct tcf_block *block, struct Qdisc *q,
				     struct tcf_block_ext_info *ei)
{
	struct net_device *dev = q->dev_queue->dev;
	int err;

	if (!dev->netdev_ops->ndo_setup_tc)
		goto no_offload_dev_dec;
	err = tcf_block_offload_cmd(block, dev, ei, TC_BLOCK_UNBIND);
	if (err == -EOPNOTSUPP)
		goto no_offload_dev_dec;
	return;

no_offload_dev_dec:
	WARN_ON(block->nooffloaddevcnt-- == 0);
}

static int
tcf_chain_head_change_cb_add(struct tcf_chain *chain,
			     struct tcf_block_ext_info *ei,
			     struct netlink_ext_ack *extack)
{
	struct tcf_filter_chain_list_item *item;

	item = kmalloc(sizeof(*item), GFP_KERNEL);
	if (!item) {
		NL_SET_ERR_MSG(extack, "Memory allocation for head change callback item failed");
		return -ENOMEM;
	}
	item->chain_head_change = ei->chain_head_change;
	item->chain_head_change_priv = ei->chain_head_change_priv;
	if (chain->filter_chain)
		tcf_chain_head_change_item(item, chain->filter_chain);
	list_add(&item->list, &chain->filter_chain_list);
	return 0;
}

static void
tcf_chain_head_change_cb_del(struct tcf_chain *chain,
			     struct tcf_block_ext_info *ei)
{
	struct tcf_filter_chain_list_item *item;

	list_for_each_entry(item, &chain->filter_chain_list, list) {
		if ((!ei->chain_head_change && !ei->chain_head_change_priv) ||
		    (item->chain_head_change == ei->chain_head_change &&
		     item->chain_head_change_priv == ei->chain_head_change_priv)) {
			tcf_chain_head_change_item(item, NULL);
			list_del(&item->list);
			kfree(item);
			return;
		}
	}
	WARN_ON(1);
}

struct tcf_net {
	struct idr idr;
};

static unsigned int tcf_net_id;

static int tcf_block_insert(struct tcf_block *block, struct net *net,
			    struct netlink_ext_ack *extack)
{
	struct tcf_net *tn = net_generic(net, tcf_net_id);

	return idr_alloc_u32(&tn->idr, block, &block->index, block->index,
			     GFP_KERNEL);
}

static void tcf_block_remove(struct tcf_block *block, struct net *net)
>>>>>>> 661e50bc
{
	struct tcf_net *tn = net_generic(net, tcf_net_id);

	idr_remove(&tn->idr, block->index);
}

static struct tcf_block *tcf_block_create(struct net *net, struct Qdisc *q,
					  u32 block_index,
					  struct netlink_ext_ack *extack)
{
	struct tcf_block *block;
	struct tcf_chain *chain;
	int err;

	block = kzalloc(sizeof(*block), GFP_KERNEL);
	if (!block) {
		NL_SET_ERR_MSG(extack, "Memory allocation for block failed");
		return ERR_PTR(-ENOMEM);
	}
	INIT_LIST_HEAD(&block->chain_list);
	INIT_LIST_HEAD(&block->cb_list);
<<<<<<< HEAD
=======
	INIT_LIST_HEAD(&block->owner_list);
>>>>>>> 661e50bc

	/* Create chain 0 by default, it has to be always present. */
	chain = tcf_chain_create(block, 0);
	if (!chain) {
		NL_SET_ERR_MSG(extack, "Failed to create new tcf chain");
		err = -ENOMEM;
		goto err_chain_create;
	}
<<<<<<< HEAD
	WARN_ON(!ei->chain_head_change);
	chain->chain_head_change = ei->chain_head_change;
	chain->chain_head_change_priv = ei->chain_head_change_priv;
	block->net = qdisc_net(q);
	block->q = q;
	tcf_block_offload_bind(block, q, ei);
	*p_block = block;
	return 0;
=======
	block->refcnt = 1;
	block->net = net;
	block->index = block_index;

	/* Don't store q pointer for blocks which are shared */
	if (!tcf_block_shared(block))
		block->q = q;
	return block;
>>>>>>> 661e50bc

err_chain_create:
	kfree(block);
	return ERR_PTR(err);
}

static struct tcf_block *tcf_block_lookup(struct net *net, u32 block_index)
{
	struct tcf_net *tn = net_generic(net, tcf_net_id);

	return idr_find(&tn->idr, block_index);
}

static struct tcf_chain *tcf_block_chain_zero(struct tcf_block *block)
{
	return list_first_entry(&block->chain_list, struct tcf_chain, list);
}

struct tcf_block_owner_item {
	struct list_head list;
	struct Qdisc *q;
	enum tcf_block_binder_type binder_type;
};

static void
tcf_block_owner_netif_keep_dst(struct tcf_block *block,
			       struct Qdisc *q,
			       enum tcf_block_binder_type binder_type)
{
	if (block->keep_dst &&
	    binder_type != TCF_BLOCK_BINDER_TYPE_CLSACT_INGRESS &&
	    binder_type != TCF_BLOCK_BINDER_TYPE_CLSACT_EGRESS)
		netif_keep_dst(qdisc_dev(q));
}

void tcf_block_netif_keep_dst(struct tcf_block *block)
{
	struct tcf_block_owner_item *item;

	block->keep_dst = true;
	list_for_each_entry(item, &block->owner_list, list)
		tcf_block_owner_netif_keep_dst(block, item->q,
					       item->binder_type);
}
EXPORT_SYMBOL(tcf_block_netif_keep_dst);

static int tcf_block_owner_add(struct tcf_block *block,
			       struct Qdisc *q,
			       enum tcf_block_binder_type binder_type)
{
	struct tcf_block_owner_item *item;

	item = kmalloc(sizeof(*item), GFP_KERNEL);
	if (!item)
		return -ENOMEM;
	item->q = q;
	item->binder_type = binder_type;
	list_add(&item->list, &block->owner_list);
	return 0;
}

static void tcf_block_owner_del(struct tcf_block *block,
				struct Qdisc *q,
				enum tcf_block_binder_type binder_type)
{
	struct tcf_block_owner_item *item;

	list_for_each_entry(item, &block->owner_list, list) {
		if (item->q == q && item->binder_type == binder_type) {
			list_del(&item->list);
			kfree(item);
			return;
		}
	}
	WARN_ON(1);
}

int tcf_block_get_ext(struct tcf_block **p_block, struct Qdisc *q,
		      struct tcf_block_ext_info *ei,
		      struct netlink_ext_ack *extack)
{
	struct net *net = qdisc_net(q);
	struct tcf_block *block = NULL;
	bool created = false;
	int err;

	if (ei->block_index) {
		/* block_index not 0 means the shared block is requested */
		block = tcf_block_lookup(net, ei->block_index);
		if (block)
			block->refcnt++;
	}

	if (!block) {
		block = tcf_block_create(net, q, ei->block_index, extack);
		if (IS_ERR(block))
			return PTR_ERR(block);
		created = true;
		if (tcf_block_shared(block)) {
			err = tcf_block_insert(block, net, extack);
			if (err)
				goto err_block_insert;
		}
	}

	err = tcf_block_owner_add(block, q, ei->binder_type);
	if (err)
		goto err_block_owner_add;

	tcf_block_owner_netif_keep_dst(block, q, ei->binder_type);

	err = tcf_chain_head_change_cb_add(tcf_block_chain_zero(block),
					   ei, extack);
	if (err)
		goto err_chain_head_change_cb_add;

	err = tcf_block_offload_bind(block, q, ei);
	if (err)
		goto err_block_offload_bind;

	*p_block = block;
	return 0;

err_block_offload_bind:
	tcf_chain_head_change_cb_del(tcf_block_chain_zero(block), ei);
err_chain_head_change_cb_add:
	tcf_block_owner_del(block, q, ei->binder_type);
err_block_owner_add:
	if (created) {
		if (tcf_block_shared(block))
			tcf_block_remove(block, net);
err_block_insert:
		kfree(tcf_block_chain_zero(block));
		kfree(block);
	} else {
		block->refcnt--;
	}
	return err;
}
EXPORT_SYMBOL(tcf_block_get_ext);
<<<<<<< HEAD

static void tcf_chain_head_change_dflt(struct tcf_proto *tp_head, void *priv)
{
	struct tcf_proto __rcu **p_filter_chain = priv;

	rcu_assign_pointer(*p_filter_chain, tp_head);
}

int tcf_block_get(struct tcf_block **p_block,
		  struct tcf_proto __rcu **p_filter_chain, struct Qdisc *q)
{
	struct tcf_block_ext_info ei = {
		.chain_head_change = tcf_chain_head_change_dflt,
		.chain_head_change_priv = p_filter_chain,
	};

	WARN_ON(!p_filter_chain);
	return tcf_block_get_ext(p_block, q, &ei);
}
EXPORT_SYMBOL(tcf_block_get);
=======
>>>>>>> 661e50bc

static void tcf_chain_head_change_dflt(struct tcf_proto *tp_head, void *priv)
{
	struct tcf_proto __rcu **p_filter_chain = priv;

<<<<<<< HEAD
	rtnl_lock();

	/* At this point, all the chains should have refcnt == 1. */
	list_for_each_entry_safe(chain, tmp, &block->chain_list, list)
		tcf_chain_put(chain);
	rtnl_unlock();
	kfree(block);
=======
	rcu_assign_pointer(*p_filter_chain, tp_head);
>>>>>>> 661e50bc
}

int tcf_block_get(struct tcf_block **p_block,
		  struct tcf_proto __rcu **p_filter_chain, struct Qdisc *q,
		  struct netlink_ext_ack *extack)
{
	struct tcf_block_ext_info ei = {
		.chain_head_change = tcf_chain_head_change_dflt,
		.chain_head_change_priv = p_filter_chain,
	};

	WARN_ON(!p_filter_chain);
	return tcf_block_get_ext(p_block, q, &ei, extack);
}
EXPORT_SYMBOL(tcf_block_get);

/* XXX: Standalone actions are not allowed to jump to any chain, and bound
 * actions should be all removed after flushing.
 */
void tcf_block_put_ext(struct tcf_block *block, struct Qdisc *q,
		       struct tcf_block_ext_info *ei)
{
	struct tcf_chain *chain;

	if (!block)
		return;
<<<<<<< HEAD
	/* Hold a refcnt for all chains, except 0, so that they don't disappear
	 * while we are iterating.
	 */
	list_for_each_entry(chain, &block->chain_list, list)
		if (chain->index)
			tcf_chain_hold(chain);

	list_for_each_entry(chain, &block->chain_list, list)
		tcf_chain_flush(chain);

	tcf_block_offload_unbind(block, q, ei);

	INIT_WORK(&block->work, tcf_block_put_final);
	/* Wait for existing RCU callbacks to cool down, make sure their works
	 * have been queued before this. We can not flush pending works here
	 * because we are holding the RTNL lock.
	 */
	rcu_barrier();
	tcf_queue_work(&block->work);
}
EXPORT_SYMBOL(tcf_block_put_ext);

void tcf_block_put(struct tcf_block *block)
{
	struct tcf_block_ext_info ei = {0, };

	if (!block)
		return;
	tcf_block_put_ext(block, block->q, &ei);
}
=======
	tcf_chain_head_change_cb_del(tcf_block_chain_zero(block), ei);
	tcf_block_owner_del(block, q, ei->binder_type);

	if (--block->refcnt == 0) {
		if (tcf_block_shared(block))
			tcf_block_remove(block, block->net);

		/* Hold a refcnt for all chains, so that they don't disappear
		 * while we are iterating.
		 */
		list_for_each_entry(chain, &block->chain_list, list)
			tcf_chain_hold(chain);

		list_for_each_entry(chain, &block->chain_list, list)
			tcf_chain_flush(chain);
	}

	tcf_block_offload_unbind(block, q, ei);

	if (block->refcnt == 0) {
		/* At this point, all the chains should have refcnt >= 1. */
		list_for_each_entry_safe(chain, tmp, &block->chain_list, list)
			tcf_chain_put(chain);

		/* Finally, put chain 0 and allow block to be freed. */
		tcf_chain_put(tcf_block_chain_zero(block));
	}
}
EXPORT_SYMBOL(tcf_block_put_ext);

void tcf_block_put(struct tcf_block *block)
{
	struct tcf_block_ext_info ei = {0, };

	if (!block)
		return;
	tcf_block_put_ext(block, block->q, &ei);
}
>>>>>>> 661e50bc

EXPORT_SYMBOL(tcf_block_put);

struct tcf_block_cb {
	struct list_head list;
	tc_setup_cb_t *cb;
	void *cb_ident;
	void *cb_priv;
	unsigned int refcnt;
};

void *tcf_block_cb_priv(struct tcf_block_cb *block_cb)
{
	return block_cb->cb_priv;
}
EXPORT_SYMBOL(tcf_block_cb_priv);

struct tcf_block_cb *tcf_block_cb_lookup(struct tcf_block *block,
					 tc_setup_cb_t *cb, void *cb_ident)
{	struct tcf_block_cb *block_cb;

	list_for_each_entry(block_cb, &block->cb_list, list)
		if (block_cb->cb == cb && block_cb->cb_ident == cb_ident)
			return block_cb;
	return NULL;
}
EXPORT_SYMBOL(tcf_block_cb_lookup);

void tcf_block_cb_incref(struct tcf_block_cb *block_cb)
{
	block_cb->refcnt++;
}
EXPORT_SYMBOL(tcf_block_cb_incref);

unsigned int tcf_block_cb_decref(struct tcf_block_cb *block_cb)
{
	return --block_cb->refcnt;
}
EXPORT_SYMBOL(tcf_block_cb_decref);

struct tcf_block_cb *__tcf_block_cb_register(struct tcf_block *block,
					     tc_setup_cb_t *cb, void *cb_ident,
					     void *cb_priv)
{
	struct tcf_block_cb *block_cb;

<<<<<<< HEAD
	block_cb = kzalloc(sizeof(*block_cb), GFP_KERNEL);
	if (!block_cb)
		return NULL;
=======
	/* At this point, playback of previous block cb calls is not supported,
	 * so forbid to register to block which already has some offloaded
	 * filters present.
	 */
	if (tcf_block_offload_in_use(block))
		return ERR_PTR(-EOPNOTSUPP);

	block_cb = kzalloc(sizeof(*block_cb), GFP_KERNEL);
	if (!block_cb)
		return ERR_PTR(-ENOMEM);
>>>>>>> 661e50bc
	block_cb->cb = cb;
	block_cb->cb_ident = cb_ident;
	block_cb->cb_priv = cb_priv;
	list_add(&block_cb->list, &block->cb_list);
	return block_cb;
}
EXPORT_SYMBOL(__tcf_block_cb_register);

int tcf_block_cb_register(struct tcf_block *block,
			  tc_setup_cb_t *cb, void *cb_ident,
			  void *cb_priv)
{
	struct tcf_block_cb *block_cb;

	block_cb = __tcf_block_cb_register(block, cb, cb_ident, cb_priv);
<<<<<<< HEAD
	return block_cb ? 0 : -ENOMEM;
=======
	return IS_ERR(block_cb) ? PTR_ERR(block_cb) : 0;
>>>>>>> 661e50bc
}
EXPORT_SYMBOL(tcf_block_cb_register);

void __tcf_block_cb_unregister(struct tcf_block_cb *block_cb)
{
	list_del(&block_cb->list);
	kfree(block_cb);
}
EXPORT_SYMBOL(__tcf_block_cb_unregister);

void tcf_block_cb_unregister(struct tcf_block *block,
			     tc_setup_cb_t *cb, void *cb_ident)
{
	struct tcf_block_cb *block_cb;

	block_cb = tcf_block_cb_lookup(block, cb, cb_ident);
	if (!block_cb)
		return;
	__tcf_block_cb_unregister(block_cb);
}
EXPORT_SYMBOL(tcf_block_cb_unregister);

static int tcf_block_cb_call(struct tcf_block *block, enum tc_setup_type type,
			     void *type_data, bool err_stop)
{
	struct tcf_block_cb *block_cb;
	int ok_count = 0;
	int err;

<<<<<<< HEAD
=======
	/* Make sure all netdevs sharing this block are offload-capable. */
	if (block->nooffloaddevcnt && err_stop)
		return -EOPNOTSUPP;

>>>>>>> 661e50bc
	list_for_each_entry(block_cb, &block->cb_list, list) {
		err = block_cb->cb(type, type_data, block_cb->cb_priv);
		if (err) {
			if (err_stop)
				return err;
		} else {
			ok_count++;
		}
	}
	return ok_count;
}

/* Main classifier routine: scans classifier chain attached
 * to this qdisc, (optionally) tests for protocol and asks
 * specific classifiers.
 */
int tcf_classify(struct sk_buff *skb, const struct tcf_proto *tp,
		 struct tcf_result *res, bool compat_mode)
{
	__be16 protocol = tc_skb_protocol(skb);
#ifdef CONFIG_NET_CLS_ACT
	const int max_reclassify_loop = 4;
	const struct tcf_proto *orig_tp = tp;
	const struct tcf_proto *first_tp;
	int limit = 0;

reclassify:
#endif
	for (; tp; tp = rcu_dereference_bh(tp->next)) {
		int err;

		if (tp->protocol != protocol &&
		    tp->protocol != htons(ETH_P_ALL))
			continue;

		err = tp->classify(skb, tp, res);
#ifdef CONFIG_NET_CLS_ACT
		if (unlikely(err == TC_ACT_RECLASSIFY && !compat_mode)) {
			first_tp = orig_tp;
			goto reset;
		} else if (unlikely(TC_ACT_EXT_CMP(err, TC_ACT_GOTO_CHAIN))) {
			first_tp = res->goto_tp;
			goto reset;
		}
#endif
		if (err >= 0)
			return err;
	}

	return TC_ACT_UNSPEC; /* signal: continue lookup */
#ifdef CONFIG_NET_CLS_ACT
reset:
	if (unlikely(limit++ >= max_reclassify_loop)) {
		net_notice_ratelimited("%u: reclassify loop, rule prio %u, protocol %02x\n",
				       tp->chain->block->index,
				       tp->prio & 0xffff,
				       ntohs(tp->protocol));
		return TC_ACT_SHOT;
	}

	tp = first_tp;
	protocol = tc_skb_protocol(skb);
	goto reclassify;
#endif
}
EXPORT_SYMBOL(tcf_classify);

struct tcf_chain_info {
	struct tcf_proto __rcu **pprev;
	struct tcf_proto __rcu *next;
};

static struct tcf_proto *tcf_chain_tp_prev(struct tcf_chain_info *chain_info)
{
	return rtnl_dereference(*chain_info->pprev);
}

static void tcf_chain_tp_insert(struct tcf_chain *chain,
				struct tcf_chain_info *chain_info,
				struct tcf_proto *tp)
{
	if (*chain_info->pprev == chain->filter_chain)
		tcf_chain_head_change(chain, tp);
	RCU_INIT_POINTER(tp->next, tcf_chain_tp_prev(chain_info));
	rcu_assign_pointer(*chain_info->pprev, tp);
	tcf_chain_hold(chain);
}

static void tcf_chain_tp_remove(struct tcf_chain *chain,
				struct tcf_chain_info *chain_info,
				struct tcf_proto *tp)
{
	struct tcf_proto *next = rtnl_dereference(chain_info->next);

	if (tp == chain->filter_chain)
		tcf_chain_head_change(chain, next);
	RCU_INIT_POINTER(*chain_info->pprev, next);
	tcf_chain_put(chain);
}

static struct tcf_proto *tcf_chain_tp_find(struct tcf_chain *chain,
					   struct tcf_chain_info *chain_info,
					   u32 protocol, u32 prio,
					   bool prio_allocate)
{
	struct tcf_proto **pprev;
	struct tcf_proto *tp;

	/* Check the chain for existence of proto-tcf with this priority */
	for (pprev = &chain->filter_chain;
	     (tp = rtnl_dereference(*pprev)); pprev = &tp->next) {
		if (tp->prio >= prio) {
			if (tp->prio == prio) {
				if (prio_allocate ||
				    (tp->protocol != protocol && protocol))
					return ERR_PTR(-EINVAL);
			} else {
				tp = NULL;
			}
			break;
		}
	}
	chain_info->pprev = pprev;
	chain_info->next = tp ? tp->next : NULL;
	return tp;
}

static int tcf_fill_node(struct net *net, struct sk_buff *skb,
<<<<<<< HEAD
			 struct tcf_proto *tp, struct Qdisc *q, u32 parent,
			 void *fh, u32 portid, u32 seq, u16 flags, int event)
=======
			 struct tcf_proto *tp, struct tcf_block *block,
			 struct Qdisc *q, u32 parent, void *fh,
			 u32 portid, u32 seq, u16 flags, int event)
>>>>>>> 661e50bc
{
	struct tcmsg *tcm;
	struct nlmsghdr  *nlh;
	unsigned char *b = skb_tail_pointer(skb);

	nlh = nlmsg_put(skb, portid, seq, event, sizeof(*tcm), flags);
	if (!nlh)
		goto out_nlmsg_trim;
	tcm = nlmsg_data(nlh);
	tcm->tcm_family = AF_UNSPEC;
	tcm->tcm__pad1 = 0;
	tcm->tcm__pad2 = 0;
<<<<<<< HEAD
	tcm->tcm_ifindex = qdisc_dev(q)->ifindex;
	tcm->tcm_parent = parent;
=======
	if (q) {
		tcm->tcm_ifindex = qdisc_dev(q)->ifindex;
		tcm->tcm_parent = parent;
	} else {
		tcm->tcm_ifindex = TCM_IFINDEX_MAGIC_BLOCK;
		tcm->tcm_block_index = block->index;
	}
>>>>>>> 661e50bc
	tcm->tcm_info = TC_H_MAKE(tp->prio, tp->protocol);
	if (nla_put_string(skb, TCA_KIND, tp->ops->kind))
		goto nla_put_failure;
	if (nla_put_u32(skb, TCA_CHAIN, tp->chain->index))
		goto nla_put_failure;
	if (!fh) {
		tcm->tcm_handle = 0;
	} else {
		if (tp->ops->dump && tp->ops->dump(net, tp, fh, skb, tcm) < 0)
			goto nla_put_failure;
	}
	nlh->nlmsg_len = skb_tail_pointer(skb) - b;
	return skb->len;

out_nlmsg_trim:
nla_put_failure:
	nlmsg_trim(skb, b);
	return -1;
}

static int tfilter_notify(struct net *net, struct sk_buff *oskb,
			  struct nlmsghdr *n, struct tcf_proto *tp,
<<<<<<< HEAD
			  struct Qdisc *q, u32 parent,
			  void *fh, int event, bool unicast)
=======
			  struct tcf_block *block, struct Qdisc *q,
			  u32 parent, void *fh, int event, bool unicast)
>>>>>>> 661e50bc
{
	struct sk_buff *skb;
	u32 portid = oskb ? NETLINK_CB(oskb).portid : 0;

	skb = alloc_skb(NLMSG_GOODSIZE, GFP_KERNEL);
	if (!skb)
		return -ENOBUFS;

<<<<<<< HEAD
	if (tcf_fill_node(net, skb, tp, q, parent, fh, portid, n->nlmsg_seq,
			  n->nlmsg_flags, event) <= 0) {
=======
	if (tcf_fill_node(net, skb, tp, block, q, parent, fh, portid,
			  n->nlmsg_seq, n->nlmsg_flags, event) <= 0) {
>>>>>>> 661e50bc
		kfree_skb(skb);
		return -EINVAL;
	}

	if (unicast)
		return netlink_unicast(net->rtnl, skb, portid, MSG_DONTWAIT);

	return rtnetlink_send(skb, net, portid, RTNLGRP_TC,
			      n->nlmsg_flags & NLM_F_ECHO);
}

static int tfilter_del_notify(struct net *net, struct sk_buff *oskb,
			      struct nlmsghdr *n, struct tcf_proto *tp,
<<<<<<< HEAD
			      struct Qdisc *q, u32 parent,
			      void *fh, bool unicast, bool *last)
=======
			      struct tcf_block *block, struct Qdisc *q,
			      u32 parent, void *fh, bool unicast, bool *last,
			      struct netlink_ext_ack *extack)
>>>>>>> 661e50bc
{
	struct sk_buff *skb;
	u32 portid = oskb ? NETLINK_CB(oskb).portid : 0;
	int err;

	skb = alloc_skb(NLMSG_GOODSIZE, GFP_KERNEL);
	if (!skb)
		return -ENOBUFS;

<<<<<<< HEAD
	if (tcf_fill_node(net, skb, tp, q, parent, fh, portid, n->nlmsg_seq,
			  n->nlmsg_flags, RTM_DELTFILTER) <= 0) {
=======
	if (tcf_fill_node(net, skb, tp, block, q, parent, fh, portid,
			  n->nlmsg_seq, n->nlmsg_flags, RTM_DELTFILTER) <= 0) {
		NL_SET_ERR_MSG(extack, "Failed to build del event notification");
>>>>>>> 661e50bc
		kfree_skb(skb);
		return -EINVAL;
	}

	err = tp->ops->delete(tp, fh, last, extack);
	if (err) {
		kfree_skb(skb);
		return err;
	}

	if (unicast)
		return netlink_unicast(net->rtnl, skb, portid, MSG_DONTWAIT);

	err = rtnetlink_send(skb, net, portid, RTNLGRP_TC,
			     n->nlmsg_flags & NLM_F_ECHO);
	if (err < 0)
		NL_SET_ERR_MSG(extack, "Failed to send filter delete notification");
	return err;
}

static void tfilter_notify_chain(struct net *net, struct sk_buff *oskb,
<<<<<<< HEAD
				 struct Qdisc *q, u32 parent,
				 struct nlmsghdr *n,
=======
				 struct tcf_block *block, struct Qdisc *q,
				 u32 parent, struct nlmsghdr *n,
>>>>>>> 661e50bc
				 struct tcf_chain *chain, int event)
{
	struct tcf_proto *tp;

	for (tp = rtnl_dereference(chain->filter_chain);
	     tp; tp = rtnl_dereference(tp->next))
<<<<<<< HEAD
		tfilter_notify(net, oskb, n, tp, q, parent, 0, event, false);
=======
		tfilter_notify(net, oskb, n, tp, block,
			       q, parent, 0, event, false);
>>>>>>> 661e50bc
}

/* Add/change/delete/get a filter node */

static int tc_ctl_tfilter(struct sk_buff *skb, struct nlmsghdr *n,
			  struct netlink_ext_ack *extack)
{
	struct net *net = sock_net(skb->sk);
	struct nlattr *tca[TCA_MAX + 1];
	struct tcmsg *t;
	u32 protocol;
	u32 prio;
	bool prio_allocate;
	u32 parent;
	u32 chain_index;
	struct Qdisc *q = NULL;
	struct tcf_chain_info chain_info;
	struct tcf_chain *chain = NULL;
	struct tcf_block *block;
	struct tcf_proto *tp;
	unsigned long cl;
	void *fh;
	int err;
	int tp_created;

	if ((n->nlmsg_type != RTM_GETTFILTER) &&
	    !netlink_ns_capable(skb, net->user_ns, CAP_NET_ADMIN))
		return -EPERM;

replay:
	tp_created = 0;

	err = nlmsg_parse(n, sizeof(*t), tca, TCA_MAX, NULL, extack);
	if (err < 0)
		return err;

	t = nlmsg_data(n);
	protocol = TC_H_MIN(t->tcm_info);
	prio = TC_H_MAJ(t->tcm_info);
	prio_allocate = false;
	parent = t->tcm_parent;
	cl = 0;

	if (prio == 0) {
		switch (n->nlmsg_type) {
		case RTM_DELTFILTER:
			if (protocol || t->tcm_handle || tca[TCA_KIND]) {
				NL_SET_ERR_MSG(extack, "Cannot flush filters with protocol, handle or kind set");
				return -ENOENT;
			}
			break;
		case RTM_NEWTFILTER:
			/* If no priority is provided by the user,
			 * we allocate one.
			 */
			if (n->nlmsg_flags & NLM_F_CREATE) {
				prio = TC_H_MAKE(0x80000000U, 0U);
				prio_allocate = true;
				break;
			}
			/* fall-through */
		default:
			NL_SET_ERR_MSG(extack, "Invalid filter command with priority of zero");
			return -ENOENT;
		}
	}

	/* Find head of filter chain. */

	if (t->tcm_ifindex == TCM_IFINDEX_MAGIC_BLOCK) {
		block = tcf_block_lookup(net, t->tcm_block_index);
		if (!block) {
			NL_SET_ERR_MSG(extack, "Block of given index was not found");
			err = -EINVAL;
			goto errout;
		}
	} else {
		const struct Qdisc_class_ops *cops;
		struct net_device *dev;

		/* Find link */
		dev = __dev_get_by_index(net, t->tcm_ifindex);
		if (!dev)
			return -ENODEV;

		/* Find qdisc */
		if (!parent) {
			q = dev->qdisc;
			parent = q->handle;
		} else {
			q = qdisc_lookup(dev, TC_H_MAJ(t->tcm_parent));
			if (!q) {
				NL_SET_ERR_MSG(extack, "Parent Qdisc doesn't exists");
				return -EINVAL;
			}
		}

		/* Is it classful? */
		cops = q->ops->cl_ops;
		if (!cops) {
			NL_SET_ERR_MSG(extack, "Qdisc not classful");
			return -EINVAL;
		}

		if (!cops->tcf_block) {
			NL_SET_ERR_MSG(extack, "Class doesn't support blocks");
			return -EOPNOTSUPP;
		}

		/* Do we search for filter, attached to class? */
		if (TC_H_MIN(parent)) {
			cl = cops->find(q, parent);
			if (cl == 0) {
				NL_SET_ERR_MSG(extack, "Specified class doesn't exist");
				return -ENOENT;
			}
		}

		/* And the last stroke */
		block = cops->tcf_block(q, cl, extack);
		if (!block) {
			err = -EINVAL;
			goto errout;
		}
		if (tcf_block_shared(block)) {
			NL_SET_ERR_MSG(extack, "This filter block is shared. Please use the block index to manipulate the filters");
			err = -EOPNOTSUPP;
			goto errout;
		}
	}

	chain_index = tca[TCA_CHAIN] ? nla_get_u32(tca[TCA_CHAIN]) : 0;
	if (chain_index > TC_ACT_EXT_VAL_MASK) {
		NL_SET_ERR_MSG(extack, "Specified chain index exceeds upper limit");
		err = -EINVAL;
		goto errout;
	}
	chain = tcf_chain_get(block, chain_index,
			      n->nlmsg_type == RTM_NEWTFILTER);
	if (!chain) {
		NL_SET_ERR_MSG(extack, "Cannot find specified filter chain");
		err = n->nlmsg_type == RTM_NEWTFILTER ? -ENOMEM : -EINVAL;
		goto errout;
	}

	if (n->nlmsg_type == RTM_DELTFILTER && prio == 0) {
<<<<<<< HEAD
		tfilter_notify_chain(net, skb, q, parent, n,
=======
		tfilter_notify_chain(net, skb, block, q, parent, n,
>>>>>>> 661e50bc
				     chain, RTM_DELTFILTER);
		tcf_chain_flush(chain);
		err = 0;
		goto errout;
	}

	tp = tcf_chain_tp_find(chain, &chain_info, protocol,
			       prio, prio_allocate);
	if (IS_ERR(tp)) {
		NL_SET_ERR_MSG(extack, "Filter with specified priority/protocol not found");
		err = PTR_ERR(tp);
		goto errout;
	}

	if (tp == NULL) {
		/* Proto-tcf does not exist, create new one */

		if (tca[TCA_KIND] == NULL || !protocol) {
			NL_SET_ERR_MSG(extack, "Filter kind and protocol must be specified");
			err = -EINVAL;
			goto errout;
		}

		if (n->nlmsg_type != RTM_NEWTFILTER ||
		    !(n->nlmsg_flags & NLM_F_CREATE)) {
			NL_SET_ERR_MSG(extack, "Need both RTM_NEWTFILTER and NLM_F_CREATE to create a new filter");
			err = -ENOENT;
			goto errout;
		}

		if (prio_allocate)
			prio = tcf_auto_prio(tcf_chain_tp_prev(&chain_info));

		tp = tcf_proto_create(nla_data(tca[TCA_KIND]),
				      protocol, prio, chain, extack);
		if (IS_ERR(tp)) {
			err = PTR_ERR(tp);
			goto errout;
		}
		tp_created = 1;
	} else if (tca[TCA_KIND] && nla_strcmp(tca[TCA_KIND], tp->ops->kind)) {
		NL_SET_ERR_MSG(extack, "Specified filter kind does not match existing one");
		err = -EINVAL;
		goto errout;
	}

	fh = tp->ops->get(tp, t->tcm_handle);

	if (!fh) {
		if (n->nlmsg_type == RTM_DELTFILTER && t->tcm_handle == 0) {
			tcf_chain_tp_remove(chain, &chain_info, tp);
<<<<<<< HEAD
			tfilter_notify(net, skb, n, tp, q, parent, fh,
=======
			tfilter_notify(net, skb, n, tp, block, q, parent, fh,
>>>>>>> 661e50bc
				       RTM_DELTFILTER, false);
			tcf_proto_destroy(tp, extack);
			err = 0;
			goto errout;
		}

		if (n->nlmsg_type != RTM_NEWTFILTER ||
		    !(n->nlmsg_flags & NLM_F_CREATE)) {
			NL_SET_ERR_MSG(extack, "Need both RTM_NEWTFILTER and NLM_F_CREATE to create a new filter");
			err = -ENOENT;
			goto errout;
		}
	} else {
		bool last;

		switch (n->nlmsg_type) {
		case RTM_NEWTFILTER:
			if (n->nlmsg_flags & NLM_F_EXCL) {
				if (tp_created)
					tcf_proto_destroy(tp, NULL);
				NL_SET_ERR_MSG(extack, "Filter already exists");
				err = -EEXIST;
				goto errout;
			}
			break;
		case RTM_DELTFILTER:
<<<<<<< HEAD
			err = tfilter_del_notify(net, skb, n, tp, q, parent,
						 fh, false, &last);
=======
			err = tfilter_del_notify(net, skb, n, tp, block,
						 q, parent, fh, false, &last,
						 extack);
>>>>>>> 661e50bc
			if (err)
				goto errout;
			if (last) {
				tcf_chain_tp_remove(chain, &chain_info, tp);
				tcf_proto_destroy(tp, extack);
			}
			goto errout;
		case RTM_GETTFILTER:
<<<<<<< HEAD
			err = tfilter_notify(net, skb, n, tp, q, parent, fh,
					     RTM_NEWTFILTER, true);
=======
			err = tfilter_notify(net, skb, n, tp, block, q, parent,
					     fh, RTM_NEWTFILTER, true);
			if (err < 0)
				NL_SET_ERR_MSG(extack, "Failed to send filter notify message");
>>>>>>> 661e50bc
			goto errout;
		default:
			NL_SET_ERR_MSG(extack, "Invalid netlink message type");
			err = -EINVAL;
			goto errout;
		}
	}

	err = tp->ops->change(net, skb, tp, cl, t->tcm_handle, tca, &fh,
			      n->nlmsg_flags & NLM_F_CREATE ? TCA_ACT_NOREPLACE : TCA_ACT_REPLACE,
			      extack);
	if (err == 0) {
		if (tp_created)
			tcf_chain_tp_insert(chain, &chain_info, tp);
<<<<<<< HEAD
		tfilter_notify(net, skb, n, tp, q, parent, fh,
=======
		tfilter_notify(net, skb, n, tp, block, q, parent, fh,
>>>>>>> 661e50bc
			       RTM_NEWTFILTER, false);
	} else {
		if (tp_created)
			tcf_proto_destroy(tp, NULL);
	}

errout:
	if (chain)
		tcf_chain_put(chain);
	if (err == -EAGAIN)
		/* Replay the request. */
		goto replay;
	return err;
}

struct tcf_dump_args {
	struct tcf_walker w;
	struct sk_buff *skb;
	struct netlink_callback *cb;
<<<<<<< HEAD
=======
	struct tcf_block *block;
>>>>>>> 661e50bc
	struct Qdisc *q;
	u32 parent;
};

static int tcf_node_dump(struct tcf_proto *tp, void *n, struct tcf_walker *arg)
{
	struct tcf_dump_args *a = (void *)arg;
	struct net *net = sock_net(a->skb->sk);

<<<<<<< HEAD
	return tcf_fill_node(net, a->skb, tp, a->q, a->parent,
=======
	return tcf_fill_node(net, a->skb, tp, a->block, a->q, a->parent,
>>>>>>> 661e50bc
			     n, NETLINK_CB(a->cb->skb).portid,
			     a->cb->nlh->nlmsg_seq, NLM_F_MULTI,
			     RTM_NEWTFILTER);
}

static bool tcf_chain_dump(struct tcf_chain *chain, struct Qdisc *q, u32 parent,
			   struct sk_buff *skb, struct netlink_callback *cb,
			   long index_start, long *p_index)
{
	struct net *net = sock_net(skb->sk);
	struct tcf_block *block = chain->block;
	struct tcmsg *tcm = nlmsg_data(cb->nlh);
	struct tcf_dump_args arg;
	struct tcf_proto *tp;

	for (tp = rtnl_dereference(chain->filter_chain);
	     tp; tp = rtnl_dereference(tp->next), (*p_index)++) {
		if (*p_index < index_start)
			continue;
		if (TC_H_MAJ(tcm->tcm_info) &&
		    TC_H_MAJ(tcm->tcm_info) != tp->prio)
			continue;
		if (TC_H_MIN(tcm->tcm_info) &&
		    TC_H_MIN(tcm->tcm_info) != tp->protocol)
			continue;
		if (*p_index > index_start)
			memset(&cb->args[1], 0,
			       sizeof(cb->args) - sizeof(cb->args[0]));
		if (cb->args[1] == 0) {
<<<<<<< HEAD
			if (tcf_fill_node(net, skb, tp, q, parent, 0,
=======
			if (tcf_fill_node(net, skb, tp, block, q, parent, 0,
>>>>>>> 661e50bc
					  NETLINK_CB(cb->skb).portid,
					  cb->nlh->nlmsg_seq, NLM_F_MULTI,
					  RTM_NEWTFILTER) <= 0)
				return false;

			cb->args[1] = 1;
		}
		if (!tp->ops->walk)
			continue;
		arg.w.fn = tcf_node_dump;
		arg.skb = skb;
		arg.cb = cb;
<<<<<<< HEAD
=======
		arg.block = block;
>>>>>>> 661e50bc
		arg.q = q;
		arg.parent = parent;
		arg.w.stop = 0;
		arg.w.skip = cb->args[1] - 1;
		arg.w.count = 0;
		tp->ops->walk(tp, &arg.w);
		cb->args[1] = arg.w.count + 1;
		if (arg.w.stop)
			return false;
	}
	return true;
}

/* called with RTNL */
static int tc_dump_tfilter(struct sk_buff *skb, struct netlink_callback *cb)
{
	struct net *net = sock_net(skb->sk);
	struct nlattr *tca[TCA_MAX + 1];
	struct Qdisc *q = NULL;
	struct tcf_block *block;
	struct tcf_chain *chain;
	struct tcmsg *tcm = nlmsg_data(cb->nlh);
	long index_start;
	long index;
	u32 parent;
	int err;

	if (nlmsg_len(cb->nlh) < sizeof(*tcm))
		return skb->len;

	err = nlmsg_parse(cb->nlh, sizeof(*tcm), tca, TCA_MAX, NULL, NULL);
	if (err)
		return err;

<<<<<<< HEAD
	dev = __dev_get_by_index(net, tcm->tcm_ifindex);
	if (!dev)
		return skb->len;

	parent = tcm->tcm_parent;
	if (!parent) {
		q = dev->qdisc;
		parent = q->handle;
	} else {
		q = qdisc_lookup(dev, TC_H_MAJ(tcm->tcm_parent));
	}
	if (!q)
		goto out;
	cops = q->ops->cl_ops;
	if (!cops)
		goto out;
	if (!cops->tcf_block)
		goto out;
	if (TC_H_MIN(tcm->tcm_parent)) {
		cl = cops->find(q, tcm->tcm_parent);
		if (cl == 0)
=======
	if (tcm->tcm_ifindex == TCM_IFINDEX_MAGIC_BLOCK) {
		block = tcf_block_lookup(net, tcm->tcm_block_index);
		if (!block)
			goto out;
		/* If we work with block index, q is NULL and parent value
		 * will never be used in the following code. The check
		 * in tcf_fill_node prevents it. However, compiler does not
		 * see that far, so set parent to zero to silence the warning
		 * about parent being uninitialized.
		 */
		parent = 0;
	} else {
		const struct Qdisc_class_ops *cops;
		struct net_device *dev;
		unsigned long cl = 0;

		dev = __dev_get_by_index(net, tcm->tcm_ifindex);
		if (!dev)
			return skb->len;

		parent = tcm->tcm_parent;
		if (!parent) {
			q = dev->qdisc;
			parent = q->handle;
		} else {
			q = qdisc_lookup(dev, TC_H_MAJ(tcm->tcm_parent));
		}
		if (!q)
			goto out;
		cops = q->ops->cl_ops;
		if (!cops)
			goto out;
		if (!cops->tcf_block)
			goto out;
		if (TC_H_MIN(tcm->tcm_parent)) {
			cl = cops->find(q, tcm->tcm_parent);
			if (cl == 0)
				goto out;
		}
		block = cops->tcf_block(q, cl, NULL);
		if (!block)
>>>>>>> 661e50bc
			goto out;
		if (tcf_block_shared(block))
			q = NULL;
	}

	index_start = cb->args[0];
	index = 0;

	list_for_each_entry(chain, &block->chain_list, list) {
		if (tca[TCA_CHAIN] &&
		    nla_get_u32(tca[TCA_CHAIN]) != chain->index)
			continue;
		if (!tcf_chain_dump(chain, q, parent, skb, cb,
<<<<<<< HEAD
				    index_start, &index))
=======
				    index_start, &index)) {
			err = -EMSGSIZE;
>>>>>>> 661e50bc
			break;
		}
	}

	cb->args[0] = index;

out:
	/* If we did no progress, the error (EMSGSIZE) is real */
	if (skb->len == 0 && err)
		return err;
	return skb->len;
}

void tcf_exts_destroy(struct tcf_exts *exts)
{
#ifdef CONFIG_NET_CLS_ACT
	LIST_HEAD(actions);

	ASSERT_RTNL();
	tcf_exts_to_list(exts, &actions);
	tcf_action_destroy(&actions, TCA_ACT_UNBIND);
	kfree(exts->actions);
	exts->nr_actions = 0;
#endif
}
EXPORT_SYMBOL(tcf_exts_destroy);

int tcf_exts_validate(struct net *net, struct tcf_proto *tp, struct nlattr **tb,
		      struct nlattr *rate_tlv, struct tcf_exts *exts, bool ovr,
		      struct netlink_ext_ack *extack)
{
#ifdef CONFIG_NET_CLS_ACT
	{
		struct tc_action *act;

		if (exts->police && tb[exts->police]) {
			act = tcf_action_init_1(net, tp, tb[exts->police],
						rate_tlv, "police", ovr,
						TCA_ACT_BIND);
			if (IS_ERR(act))
				return PTR_ERR(act);

			act->type = exts->type = TCA_OLD_COMPAT;
			exts->actions[0] = act;
			exts->nr_actions = 1;
		} else if (exts->action && tb[exts->action]) {
			LIST_HEAD(actions);
			int err, i = 0;

			err = tcf_action_init(net, tp, tb[exts->action],
					      rate_tlv, NULL, ovr, TCA_ACT_BIND,
					      &actions);
			if (err)
				return err;
			list_for_each_entry(act, &actions, list)
				exts->actions[i++] = act;
			exts->nr_actions = i;
		}
		exts->net = net;
	}
#else
	if ((exts->action && tb[exts->action]) ||
	    (exts->police && tb[exts->police])) {
		NL_SET_ERR_MSG(extack, "Classifier actions are not supported per compile options (CONFIG_NET_CLS_ACT)");
		return -EOPNOTSUPP;
	}
#endif

	return 0;
}
EXPORT_SYMBOL(tcf_exts_validate);

void tcf_exts_change(struct tcf_exts *dst, struct tcf_exts *src)
{
#ifdef CONFIG_NET_CLS_ACT
	struct tcf_exts old = *dst;

	*dst = *src;
	tcf_exts_destroy(&old);
#endif
}
EXPORT_SYMBOL(tcf_exts_change);

#ifdef CONFIG_NET_CLS_ACT
static struct tc_action *tcf_exts_first_act(struct tcf_exts *exts)
{
	if (exts->nr_actions == 0)
		return NULL;
	else
		return exts->actions[0];
}
#endif

int tcf_exts_dump(struct sk_buff *skb, struct tcf_exts *exts)
{
#ifdef CONFIG_NET_CLS_ACT
	struct nlattr *nest;

	if (exts->action && tcf_exts_has_actions(exts)) {
		/*
		 * again for backward compatible mode - we want
		 * to work with both old and new modes of entering
		 * tc data even if iproute2  was newer - jhs
		 */
		if (exts->type != TCA_OLD_COMPAT) {
			LIST_HEAD(actions);

			nest = nla_nest_start(skb, exts->action);
			if (nest == NULL)
				goto nla_put_failure;

			tcf_exts_to_list(exts, &actions);
			if (tcf_action_dump(skb, &actions, 0, 0) < 0)
				goto nla_put_failure;
			nla_nest_end(skb, nest);
		} else if (exts->police) {
			struct tc_action *act = tcf_exts_first_act(exts);
			nest = nla_nest_start(skb, exts->police);
			if (nest == NULL || !act)
				goto nla_put_failure;
			if (tcf_action_dump_old(skb, act, 0, 0) < 0)
				goto nla_put_failure;
			nla_nest_end(skb, nest);
		}
	}
	return 0;

nla_put_failure:
	nla_nest_cancel(skb, nest);
	return -1;
#else
	return 0;
#endif
}
EXPORT_SYMBOL(tcf_exts_dump);


int tcf_exts_dump_stats(struct sk_buff *skb, struct tcf_exts *exts)
{
#ifdef CONFIG_NET_CLS_ACT
	struct tc_action *a = tcf_exts_first_act(exts);
	if (a != NULL && tcf_action_copy_stats(skb, a, 1) < 0)
		return -1;
#endif
	return 0;
}
EXPORT_SYMBOL(tcf_exts_dump_stats);

static int tc_exts_setup_cb_egdev_call(struct tcf_exts *exts,
				       enum tc_setup_type type,
				       void *type_data, bool err_stop)
{
	int ok_count = 0;
#ifdef CONFIG_NET_CLS_ACT
	const struct tc_action *a;
	struct net_device *dev;
	int i, ret;

	if (!tcf_exts_has_actions(exts))
		return 0;

	for (i = 0; i < exts->nr_actions; i++) {
		a = exts->actions[i];
		if (!a->ops->get_dev)
			continue;
		dev = a->ops->get_dev(a);
		if (!dev)
			continue;
		ret = tc_setup_cb_egdev_call(dev, type, type_data, err_stop);
		if (ret < 0)
			return ret;
		ok_count += ret;
	}
#endif
	return ok_count;
}

int tc_setup_cb_call(struct tcf_block *block, struct tcf_exts *exts,
		     enum tc_setup_type type, void *type_data, bool err_stop)
{
	int ok_count;
	int ret;

	ret = tcf_block_cb_call(block, type, type_data, err_stop);
	if (ret < 0)
		return ret;
	ok_count = ret;

	if (!exts)
		return ok_count;
	ret = tc_exts_setup_cb_egdev_call(exts, type, type_data, err_stop);
	if (ret < 0)
		return ret;
	ok_count += ret;

	return ok_count;
}
EXPORT_SYMBOL(tc_setup_cb_call);
<<<<<<< HEAD
=======

static __net_init int tcf_net_init(struct net *net)
{
	struct tcf_net *tn = net_generic(net, tcf_net_id);

	idr_init(&tn->idr);
	return 0;
}

static void __net_exit tcf_net_exit(struct net *net)
{
	struct tcf_net *tn = net_generic(net, tcf_net_id);

	idr_destroy(&tn->idr);
}

static struct pernet_operations tcf_net_ops = {
	.init = tcf_net_init,
	.exit = tcf_net_exit,
	.id   = &tcf_net_id,
	.size = sizeof(struct tcf_net),
};
>>>>>>> 661e50bc

static int __init tc_filter_init(void)
{
	int err;

	tc_filter_wq = alloc_ordered_workqueue("tc_filter_workqueue", 0);
	if (!tc_filter_wq)
		return -ENOMEM;

	err = register_pernet_subsys(&tcf_net_ops);
	if (err)
		goto err_register_pernet_subsys;

	rtnl_register(PF_UNSPEC, RTM_NEWTFILTER, tc_ctl_tfilter, NULL, 0);
	rtnl_register(PF_UNSPEC, RTM_DELTFILTER, tc_ctl_tfilter, NULL, 0);
	rtnl_register(PF_UNSPEC, RTM_GETTFILTER, tc_ctl_tfilter,
		      tc_dump_tfilter, 0);

	return 0;

err_register_pernet_subsys:
	destroy_workqueue(tc_filter_wq);
	return err;
}

subsys_initcall(tc_filter_init);<|MERGE_RESOLUTION|>--- conflicted
+++ resolved
@@ -202,28 +202,19 @@
 	return chain;
 }
 
-<<<<<<< HEAD
+static void tcf_chain_head_change_item(struct tcf_filter_chain_list_item *item,
+				       struct tcf_proto *tp_head)
+{
+	if (item->chain_head_change)
+		item->chain_head_change(tp_head, item->chain_head_change_priv);
+}
 static void tcf_chain_head_change(struct tcf_chain *chain,
 				  struct tcf_proto *tp_head)
 {
-	if (chain->chain_head_change)
-		chain->chain_head_change(tp_head,
-					 chain->chain_head_change_priv);
-=======
-static void tcf_chain_head_change_item(struct tcf_filter_chain_list_item *item,
-				       struct tcf_proto *tp_head)
-{
-	if (item->chain_head_change)
-		item->chain_head_change(tp_head, item->chain_head_change_priv);
-}
-static void tcf_chain_head_change(struct tcf_chain *chain,
-				  struct tcf_proto *tp_head)
-{
 	struct tcf_filter_chain_list_item *item;
 
 	list_for_each_entry(item, &chain->filter_chain_list, list)
 		tcf_chain_head_change_item(item, tp_head);
->>>>>>> 661e50bc
 }
 
 static void tcf_chain_flush(struct tcf_chain *chain)
@@ -233,11 +224,7 @@
 	tcf_chain_head_change(chain, NULL);
 	while (tp) {
 		RCU_INIT_POINTER(chain->filter_chain, tp->next);
-<<<<<<< HEAD
-		tcf_proto_destroy(tp);
-=======
 		tcf_proto_destroy(tp, NULL);
->>>>>>> 661e50bc
 		tp = rtnl_dereference(chain->filter_chain);
 		tcf_chain_put(chain);
 	}
@@ -281,37 +268,6 @@
 }
 EXPORT_SYMBOL(tcf_chain_put);
 
-<<<<<<< HEAD
-static void tcf_block_offload_cmd(struct tcf_block *block, struct Qdisc *q,
-				  struct tcf_block_ext_info *ei,
-				  enum tc_block_command command)
-{
-	struct net_device *dev = q->dev_queue->dev;
-	struct tc_block_offload bo = {};
-
-	if (!dev->netdev_ops->ndo_setup_tc)
-		return;
-	bo.command = command;
-	bo.binder_type = ei->binder_type;
-	bo.block = block;
-	dev->netdev_ops->ndo_setup_tc(dev, TC_SETUP_BLOCK, &bo);
-}
-
-static void tcf_block_offload_bind(struct tcf_block *block, struct Qdisc *q,
-				   struct tcf_block_ext_info *ei)
-{
-	tcf_block_offload_cmd(block, q, ei, TC_BLOCK_BIND);
-}
-
-static void tcf_block_offload_unbind(struct tcf_block *block, struct Qdisc *q,
-				     struct tcf_block_ext_info *ei)
-{
-	tcf_block_offload_cmd(block, q, ei, TC_BLOCK_UNBIND);
-}
-
-int tcf_block_get_ext(struct tcf_block **p_block, struct Qdisc *q,
-		      struct tcf_block_ext_info *ei)
-=======
 static bool tcf_block_offload_in_use(struct tcf_block *block)
 {
 	return block->offloadcnt;
@@ -429,7 +385,6 @@
 }
 
 static void tcf_block_remove(struct tcf_block *block, struct net *net)
->>>>>>> 661e50bc
 {
 	struct tcf_net *tn = net_generic(net, tcf_net_id);
 
@@ -451,10 +406,7 @@
 	}
 	INIT_LIST_HEAD(&block->chain_list);
 	INIT_LIST_HEAD(&block->cb_list);
-<<<<<<< HEAD
-=======
 	INIT_LIST_HEAD(&block->owner_list);
->>>>>>> 661e50bc
 
 	/* Create chain 0 by default, it has to be always present. */
 	chain = tcf_chain_create(block, 0);
@@ -463,16 +415,6 @@
 		err = -ENOMEM;
 		goto err_chain_create;
 	}
-<<<<<<< HEAD
-	WARN_ON(!ei->chain_head_change);
-	chain->chain_head_change = ei->chain_head_change;
-	chain->chain_head_change_priv = ei->chain_head_change_priv;
-	block->net = qdisc_net(q);
-	block->q = q;
-	tcf_block_offload_bind(block, q, ei);
-	*p_block = block;
-	return 0;
-=======
 	block->refcnt = 1;
 	block->net = net;
 	block->index = block_index;
@@ -481,7 +423,6 @@
 	if (!tcf_block_shared(block))
 		block->q = q;
 	return block;
->>>>>>> 661e50bc
 
 err_chain_create:
 	kfree(block);
@@ -622,45 +563,12 @@
 	return err;
 }
 EXPORT_SYMBOL(tcf_block_get_ext);
-<<<<<<< HEAD
 
 static void tcf_chain_head_change_dflt(struct tcf_proto *tp_head, void *priv)
 {
 	struct tcf_proto __rcu **p_filter_chain = priv;
 
 	rcu_assign_pointer(*p_filter_chain, tp_head);
-}
-
-int tcf_block_get(struct tcf_block **p_block,
-		  struct tcf_proto __rcu **p_filter_chain, struct Qdisc *q)
-{
-	struct tcf_block_ext_info ei = {
-		.chain_head_change = tcf_chain_head_change_dflt,
-		.chain_head_change_priv = p_filter_chain,
-	};
-
-	WARN_ON(!p_filter_chain);
-	return tcf_block_get_ext(p_block, q, &ei);
-}
-EXPORT_SYMBOL(tcf_block_get);
-=======
->>>>>>> 661e50bc
-
-static void tcf_chain_head_change_dflt(struct tcf_proto *tp_head, void *priv)
-{
-	struct tcf_proto __rcu **p_filter_chain = priv;
-
-<<<<<<< HEAD
-	rtnl_lock();
-
-	/* At this point, all the chains should have refcnt == 1. */
-	list_for_each_entry_safe(chain, tmp, &block->chain_list, list)
-		tcf_chain_put(chain);
-	rtnl_unlock();
-	kfree(block);
-=======
-	rcu_assign_pointer(*p_filter_chain, tp_head);
->>>>>>> 661e50bc
 }
 
 int tcf_block_get(struct tcf_block **p_block,
@@ -683,42 +591,10 @@
 void tcf_block_put_ext(struct tcf_block *block, struct Qdisc *q,
 		       struct tcf_block_ext_info *ei)
 {
-	struct tcf_chain *chain;
+	struct tcf_chain *chain, *tmp;
 
 	if (!block)
 		return;
-<<<<<<< HEAD
-	/* Hold a refcnt for all chains, except 0, so that they don't disappear
-	 * while we are iterating.
-	 */
-	list_for_each_entry(chain, &block->chain_list, list)
-		if (chain->index)
-			tcf_chain_hold(chain);
-
-	list_for_each_entry(chain, &block->chain_list, list)
-		tcf_chain_flush(chain);
-
-	tcf_block_offload_unbind(block, q, ei);
-
-	INIT_WORK(&block->work, tcf_block_put_final);
-	/* Wait for existing RCU callbacks to cool down, make sure their works
-	 * have been queued before this. We can not flush pending works here
-	 * because we are holding the RTNL lock.
-	 */
-	rcu_barrier();
-	tcf_queue_work(&block->work);
-}
-EXPORT_SYMBOL(tcf_block_put_ext);
-
-void tcf_block_put(struct tcf_block *block)
-{
-	struct tcf_block_ext_info ei = {0, };
-
-	if (!block)
-		return;
-	tcf_block_put_ext(block, block->q, &ei);
-}
-=======
 	tcf_chain_head_change_cb_del(tcf_block_chain_zero(block), ei);
 	tcf_block_owner_del(block, q, ei->binder_type);
 
@@ -757,7 +633,6 @@
 		return;
 	tcf_block_put_ext(block, block->q, &ei);
 }
->>>>>>> 661e50bc
 
 EXPORT_SYMBOL(tcf_block_put);
 
@@ -804,11 +679,6 @@
 {
 	struct tcf_block_cb *block_cb;
 
-<<<<<<< HEAD
-	block_cb = kzalloc(sizeof(*block_cb), GFP_KERNEL);
-	if (!block_cb)
-		return NULL;
-=======
 	/* At this point, playback of previous block cb calls is not supported,
 	 * so forbid to register to block which already has some offloaded
 	 * filters present.
@@ -819,7 +689,6 @@
 	block_cb = kzalloc(sizeof(*block_cb), GFP_KERNEL);
 	if (!block_cb)
 		return ERR_PTR(-ENOMEM);
->>>>>>> 661e50bc
 	block_cb->cb = cb;
 	block_cb->cb_ident = cb_ident;
 	block_cb->cb_priv = cb_priv;
@@ -835,11 +704,7 @@
 	struct tcf_block_cb *block_cb;
 
 	block_cb = __tcf_block_cb_register(block, cb, cb_ident, cb_priv);
-<<<<<<< HEAD
-	return block_cb ? 0 : -ENOMEM;
-=======
 	return IS_ERR(block_cb) ? PTR_ERR(block_cb) : 0;
->>>>>>> 661e50bc
 }
 EXPORT_SYMBOL(tcf_block_cb_register);
 
@@ -869,13 +734,10 @@
 	int ok_count = 0;
 	int err;
 
-<<<<<<< HEAD
-=======
 	/* Make sure all netdevs sharing this block are offload-capable. */
 	if (block->nooffloaddevcnt && err_stop)
 		return -EOPNOTSUPP;
 
->>>>>>> 661e50bc
 	list_for_each_entry(block_cb, &block->cb_list, list) {
 		err = block_cb->cb(type, type_data, block_cb->cb_priv);
 		if (err) {
@@ -1004,14 +866,9 @@
 }
 
 static int tcf_fill_node(struct net *net, struct sk_buff *skb,
-<<<<<<< HEAD
-			 struct tcf_proto *tp, struct Qdisc *q, u32 parent,
-			 void *fh, u32 portid, u32 seq, u16 flags, int event)
-=======
 			 struct tcf_proto *tp, struct tcf_block *block,
 			 struct Qdisc *q, u32 parent, void *fh,
 			 u32 portid, u32 seq, u16 flags, int event)
->>>>>>> 661e50bc
 {
 	struct tcmsg *tcm;
 	struct nlmsghdr  *nlh;
@@ -1024,10 +881,6 @@
 	tcm->tcm_family = AF_UNSPEC;
 	tcm->tcm__pad1 = 0;
 	tcm->tcm__pad2 = 0;
-<<<<<<< HEAD
-	tcm->tcm_ifindex = qdisc_dev(q)->ifindex;
-	tcm->tcm_parent = parent;
-=======
 	if (q) {
 		tcm->tcm_ifindex = qdisc_dev(q)->ifindex;
 		tcm->tcm_parent = parent;
@@ -1035,7 +888,6 @@
 		tcm->tcm_ifindex = TCM_IFINDEX_MAGIC_BLOCK;
 		tcm->tcm_block_index = block->index;
 	}
->>>>>>> 661e50bc
 	tcm->tcm_info = TC_H_MAKE(tp->prio, tp->protocol);
 	if (nla_put_string(skb, TCA_KIND, tp->ops->kind))
 		goto nla_put_failure;
@@ -1058,13 +910,8 @@
 
 static int tfilter_notify(struct net *net, struct sk_buff *oskb,
 			  struct nlmsghdr *n, struct tcf_proto *tp,
-<<<<<<< HEAD
-			  struct Qdisc *q, u32 parent,
-			  void *fh, int event, bool unicast)
-=======
 			  struct tcf_block *block, struct Qdisc *q,
 			  u32 parent, void *fh, int event, bool unicast)
->>>>>>> 661e50bc
 {
 	struct sk_buff *skb;
 	u32 portid = oskb ? NETLINK_CB(oskb).portid : 0;
@@ -1073,13 +920,8 @@
 	if (!skb)
 		return -ENOBUFS;
 
-<<<<<<< HEAD
-	if (tcf_fill_node(net, skb, tp, q, parent, fh, portid, n->nlmsg_seq,
-			  n->nlmsg_flags, event) <= 0) {
-=======
 	if (tcf_fill_node(net, skb, tp, block, q, parent, fh, portid,
 			  n->nlmsg_seq, n->nlmsg_flags, event) <= 0) {
->>>>>>> 661e50bc
 		kfree_skb(skb);
 		return -EINVAL;
 	}
@@ -1093,14 +935,9 @@
 
 static int tfilter_del_notify(struct net *net, struct sk_buff *oskb,
 			      struct nlmsghdr *n, struct tcf_proto *tp,
-<<<<<<< HEAD
-			      struct Qdisc *q, u32 parent,
-			      void *fh, bool unicast, bool *last)
-=======
 			      struct tcf_block *block, struct Qdisc *q,
 			      u32 parent, void *fh, bool unicast, bool *last,
 			      struct netlink_ext_ack *extack)
->>>>>>> 661e50bc
 {
 	struct sk_buff *skb;
 	u32 portid = oskb ? NETLINK_CB(oskb).portid : 0;
@@ -1110,14 +947,9 @@
 	if (!skb)
 		return -ENOBUFS;
 
-<<<<<<< HEAD
-	if (tcf_fill_node(net, skb, tp, q, parent, fh, portid, n->nlmsg_seq,
-			  n->nlmsg_flags, RTM_DELTFILTER) <= 0) {
-=======
 	if (tcf_fill_node(net, skb, tp, block, q, parent, fh, portid,
 			  n->nlmsg_seq, n->nlmsg_flags, RTM_DELTFILTER) <= 0) {
 		NL_SET_ERR_MSG(extack, "Failed to build del event notification");
->>>>>>> 661e50bc
 		kfree_skb(skb);
 		return -EINVAL;
 	}
@@ -1139,25 +971,16 @@
 }
 
 static void tfilter_notify_chain(struct net *net, struct sk_buff *oskb,
-<<<<<<< HEAD
-				 struct Qdisc *q, u32 parent,
-				 struct nlmsghdr *n,
-=======
 				 struct tcf_block *block, struct Qdisc *q,
 				 u32 parent, struct nlmsghdr *n,
->>>>>>> 661e50bc
 				 struct tcf_chain *chain, int event)
 {
 	struct tcf_proto *tp;
 
 	for (tp = rtnl_dereference(chain->filter_chain);
 	     tp; tp = rtnl_dereference(tp->next))
-<<<<<<< HEAD
-		tfilter_notify(net, oskb, n, tp, q, parent, 0, event, false);
-=======
 		tfilter_notify(net, oskb, n, tp, block,
 			       q, parent, 0, event, false);
->>>>>>> 661e50bc
 }
 
 /* Add/change/delete/get a filter node */
@@ -1304,11 +1127,7 @@
 	}
 
 	if (n->nlmsg_type == RTM_DELTFILTER && prio == 0) {
-<<<<<<< HEAD
-		tfilter_notify_chain(net, skb, q, parent, n,
-=======
 		tfilter_notify_chain(net, skb, block, q, parent, n,
->>>>>>> 661e50bc
 				     chain, RTM_DELTFILTER);
 		tcf_chain_flush(chain);
 		err = 0;
@@ -1360,11 +1179,7 @@
 	if (!fh) {
 		if (n->nlmsg_type == RTM_DELTFILTER && t->tcm_handle == 0) {
 			tcf_chain_tp_remove(chain, &chain_info, tp);
-<<<<<<< HEAD
-			tfilter_notify(net, skb, n, tp, q, parent, fh,
-=======
 			tfilter_notify(net, skb, n, tp, block, q, parent, fh,
->>>>>>> 661e50bc
 				       RTM_DELTFILTER, false);
 			tcf_proto_destroy(tp, extack);
 			err = 0;
@@ -1391,14 +1206,9 @@
 			}
 			break;
 		case RTM_DELTFILTER:
-<<<<<<< HEAD
-			err = tfilter_del_notify(net, skb, n, tp, q, parent,
-						 fh, false, &last);
-=======
 			err = tfilter_del_notify(net, skb, n, tp, block,
 						 q, parent, fh, false, &last,
 						 extack);
->>>>>>> 661e50bc
 			if (err)
 				goto errout;
 			if (last) {
@@ -1407,15 +1217,10 @@
 			}
 			goto errout;
 		case RTM_GETTFILTER:
-<<<<<<< HEAD
-			err = tfilter_notify(net, skb, n, tp, q, parent, fh,
-					     RTM_NEWTFILTER, true);
-=======
 			err = tfilter_notify(net, skb, n, tp, block, q, parent,
 					     fh, RTM_NEWTFILTER, true);
 			if (err < 0)
 				NL_SET_ERR_MSG(extack, "Failed to send filter notify message");
->>>>>>> 661e50bc
 			goto errout;
 		default:
 			NL_SET_ERR_MSG(extack, "Invalid netlink message type");
@@ -1430,11 +1235,7 @@
 	if (err == 0) {
 		if (tp_created)
 			tcf_chain_tp_insert(chain, &chain_info, tp);
-<<<<<<< HEAD
-		tfilter_notify(net, skb, n, tp, q, parent, fh,
-=======
 		tfilter_notify(net, skb, n, tp, block, q, parent, fh,
->>>>>>> 661e50bc
 			       RTM_NEWTFILTER, false);
 	} else {
 		if (tp_created)
@@ -1454,10 +1255,7 @@
 	struct tcf_walker w;
 	struct sk_buff *skb;
 	struct netlink_callback *cb;
-<<<<<<< HEAD
-=======
 	struct tcf_block *block;
->>>>>>> 661e50bc
 	struct Qdisc *q;
 	u32 parent;
 };
@@ -1467,11 +1265,7 @@
 	struct tcf_dump_args *a = (void *)arg;
 	struct net *net = sock_net(a->skb->sk);
 
-<<<<<<< HEAD
-	return tcf_fill_node(net, a->skb, tp, a->q, a->parent,
-=======
 	return tcf_fill_node(net, a->skb, tp, a->block, a->q, a->parent,
->>>>>>> 661e50bc
 			     n, NETLINK_CB(a->cb->skb).portid,
 			     a->cb->nlh->nlmsg_seq, NLM_F_MULTI,
 			     RTM_NEWTFILTER);
@@ -1501,11 +1295,7 @@
 			memset(&cb->args[1], 0,
 			       sizeof(cb->args) - sizeof(cb->args[0]));
 		if (cb->args[1] == 0) {
-<<<<<<< HEAD
-			if (tcf_fill_node(net, skb, tp, q, parent, 0,
-=======
 			if (tcf_fill_node(net, skb, tp, block, q, parent, 0,
->>>>>>> 661e50bc
 					  NETLINK_CB(cb->skb).portid,
 					  cb->nlh->nlmsg_seq, NLM_F_MULTI,
 					  RTM_NEWTFILTER) <= 0)
@@ -1518,10 +1308,7 @@
 		arg.w.fn = tcf_node_dump;
 		arg.skb = skb;
 		arg.cb = cb;
-<<<<<<< HEAD
-=======
 		arg.block = block;
->>>>>>> 661e50bc
 		arg.q = q;
 		arg.parent = parent;
 		arg.w.stop = 0;
@@ -1556,29 +1343,6 @@
 	if (err)
 		return err;
 
-<<<<<<< HEAD
-	dev = __dev_get_by_index(net, tcm->tcm_ifindex);
-	if (!dev)
-		return skb->len;
-
-	parent = tcm->tcm_parent;
-	if (!parent) {
-		q = dev->qdisc;
-		parent = q->handle;
-	} else {
-		q = qdisc_lookup(dev, TC_H_MAJ(tcm->tcm_parent));
-	}
-	if (!q)
-		goto out;
-	cops = q->ops->cl_ops;
-	if (!cops)
-		goto out;
-	if (!cops->tcf_block)
-		goto out;
-	if (TC_H_MIN(tcm->tcm_parent)) {
-		cl = cops->find(q, tcm->tcm_parent);
-		if (cl == 0)
-=======
 	if (tcm->tcm_ifindex == TCM_IFINDEX_MAGIC_BLOCK) {
 		block = tcf_block_lookup(net, tcm->tcm_block_index);
 		if (!block)
@@ -1620,7 +1384,6 @@
 		}
 		block = cops->tcf_block(q, cl, NULL);
 		if (!block)
->>>>>>> 661e50bc
 			goto out;
 		if (tcf_block_shared(block))
 			q = NULL;
@@ -1634,12 +1397,8 @@
 		    nla_get_u32(tca[TCA_CHAIN]) != chain->index)
 			continue;
 		if (!tcf_chain_dump(chain, q, parent, skb, cb,
-<<<<<<< HEAD
-				    index_start, &index))
-=======
 				    index_start, &index)) {
 			err = -EMSGSIZE;
->>>>>>> 661e50bc
 			break;
 		}
 	}
@@ -1838,8 +1597,6 @@
 	return ok_count;
 }
 EXPORT_SYMBOL(tc_setup_cb_call);
-<<<<<<< HEAD
-=======
 
 static __net_init int tcf_net_init(struct net *net)
 {
@@ -1862,7 +1619,6 @@
 	.id   = &tcf_net_id,
 	.size = sizeof(struct tcf_net),
 };
->>>>>>> 661e50bc
 
 static int __init tc_filter_init(void)
 {
