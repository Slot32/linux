--- conflicted
+++ resolved
@@ -459,43 +459,9 @@
 		return ret;
 	}
 
-	device_init_wakeup(&spi->dev, true);
-
 	return 0;
 }
 
-static int __maybe_unused rt5514_suspend(struct device *dev)
-{
-	int irq = to_spi_device(dev)->irq;
-
-	if (device_may_wakeup(dev))
-		enable_irq_wake(irq);
-
-	return 0;
-}
-
-static int __maybe_unused rt5514_resume(struct device *dev)
-{
-	struct snd_soc_platform *platform = snd_soc_lookup_platform(dev);
-	struct rt5514_dsp *rt5514_dsp =
-		snd_soc_platform_get_drvdata(platform);
-	int irq = to_spi_device(dev)->irq;
-	u8 buf[8];
-
-	if (device_may_wakeup(dev))
-		disable_irq_wake(irq);
-
-	if (rt5514_dsp->substream) {
-		rt5514_spi_burst_read(RT5514_IRQ_CTRL, (u8 *)&buf, sizeof(buf));
-		if (buf[0] & RT5514_IRQ_STATUS_BIT)
-			rt5514_schedule_copy(rt5514_dsp);
-	}
-
-	return 0;
-}
-
-<<<<<<< HEAD
-=======
 static int __maybe_unused rt5514_suspend(struct device *dev)
 {
 	int irq = to_spi_device(dev)->irq;
@@ -529,7 +495,6 @@
 	return 0;
 }
 
->>>>>>> 5fa4ec9c
 static const struct dev_pm_ops rt5514_pm_ops = {
 	SET_SYSTEM_SLEEP_PM_OPS(rt5514_suspend, rt5514_resume)
 };
