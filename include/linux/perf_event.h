/*
 * Performance events:
 *
 *    Copyright (C) 2008-2009, Thomas Gleixner <tglx@linutronix.de>
 *    Copyright (C) 2008-2011, Red Hat, Inc., Ingo Molnar
 *    Copyright (C) 2008-2011, Red Hat, Inc., Peter Zijlstra
 *
 * Data type definitions, declarations, prototypes.
 *
 *    Started by: Thomas Gleixner and Ingo Molnar
 *
 * For licencing details see kernel-base/COPYING
 */
#ifndef _LINUX_PERF_EVENT_H
#define _LINUX_PERF_EVENT_H

#include <uapi/linux/perf_event.h>
#include <uapi/linux/bpf_perf_event.h>

/*
 * Kernel-internal data types and definitions:
 */

#ifdef CONFIG_PERF_EVENTS
# include <asm/perf_event.h>
# include <asm/local64.h>
#endif

struct perf_guest_info_callbacks {
	int				(*is_in_guest)(void);
	int				(*is_user_mode)(void);
	unsigned long			(*get_guest_ip)(void);
	void				(*handle_intel_pt_intr)(void);
};

#ifdef CONFIG_HAVE_HW_BREAKPOINT
#include <asm/hw_breakpoint.h>
#endif

#include <linux/list.h>
#include <linux/mutex.h>
#include <linux/rculist.h>
#include <linux/rcupdate.h>
#include <linux/spinlock.h>
#include <linux/hrtimer.h>
#include <linux/fs.h>
#include <linux/pid_namespace.h>
#include <linux/workqueue.h>
#include <linux/ftrace.h>
#include <linux/cpu.h>
#include <linux/irq_work.h>
#include <linux/static_key.h>
#include <linux/jump_label_ratelimit.h>
#include <linux/atomic.h>
#include <linux/sysfs.h>
#include <linux/perf_regs.h>
#include <linux/cgroup.h>
#include <linux/refcount.h>
#include <asm/local.h>

struct perf_callchain_entry {
	__u64				nr;
	__u64				ip[0]; /* /proc/sys/kernel/perf_event_max_stack */
};

struct perf_callchain_entry_ctx {
	struct perf_callchain_entry *entry;
	u32			    max_stack;
	u32			    nr;
	short			    contexts;
	bool			    contexts_maxed;
};

typedef unsigned long (*perf_copy_f)(void *dst, const void *src,
				     unsigned long off, unsigned long len);

struct perf_raw_frag {
	union {
		struct perf_raw_frag	*next;
		unsigned long		pad;
	};
	perf_copy_f			copy;
	void				*data;
	u32				size;
} __packed;

struct perf_raw_record {
	struct perf_raw_frag		frag;
	u32				size;
};

/*
 * branch stack layout:
 *  nr: number of taken branches stored in entries[]
 *
 * Note that nr can vary from sample to sample
 * branches (to, from) are stored from most recent
 * to least recent, i.e., entries[0] contains the most
 * recent branch.
 */
struct perf_branch_stack {
	__u64				nr;
	struct perf_branch_entry	entries[0];
};

struct task_struct;

/*
 * extra PMU register associated with an event
 */
struct hw_perf_event_extra {
	u64		config;	/* register value */
	unsigned int	reg;	/* register address or index */
	int		alloc;	/* extra register already allocated */
	int		idx;	/* index in shared_regs->regs[] */
};

/**
 * struct hw_perf_event - performance event hardware details:
 */
struct hw_perf_event {
#ifdef CONFIG_PERF_EVENTS
	union {
		struct { /* hardware */
			u64		config;
			u64		last_tag;
			unsigned long	config_base;
			unsigned long	event_base;
			int		event_base_rdpmc;
			int		idx;
			int		last_cpu;
			int		flags;

			struct hw_perf_event_extra extra_reg;
			struct hw_perf_event_extra branch_reg;
		};
		struct { /* software */
			struct hrtimer	hrtimer;
		};
		struct { /* tracepoint */
			/* for tp_event->class */
			struct list_head	tp_list;
		};
		struct { /* amd_power */
			u64	pwr_acc;
			u64	ptsc;
		};
#ifdef CONFIG_HAVE_HW_BREAKPOINT
		struct { /* breakpoint */
			/*
			 * Crufty hack to avoid the chicken and egg
			 * problem hw_breakpoint has with context
			 * creation and event initalization.
			 */
			struct arch_hw_breakpoint	info;
			struct list_head		bp_list;
		};
#endif
		struct { /* amd_iommu */
			u8	iommu_bank;
			u8	iommu_cntr;
			u16	padding;
			u64	conf;
			u64	conf1;
		};
	};
	/*
	 * If the event is a per task event, this will point to the task in
	 * question. See the comment in perf_event_alloc().
	 */
	struct task_struct		*target;

	/*
	 * PMU would store hardware filter configuration
	 * here.
	 */
	void				*addr_filters;

	/* Last sync'ed generation of filters */
	unsigned long			addr_filters_gen;

/*
 * hw_perf_event::state flags; used to track the PERF_EF_* state.
 */
#define PERF_HES_STOPPED	0x01 /* the counter is stopped */
#define PERF_HES_UPTODATE	0x02 /* event->count up-to-date */
#define PERF_HES_ARCH		0x04

	int				state;

	/*
	 * The last observed hardware counter value, updated with a
	 * local64_cmpxchg() such that pmu::read() can be called nested.
	 */
	local64_t			prev_count;

	/*
	 * The period to start the next sample with.
	 */
	u64				sample_period;

	/*
	 * The period we started this sample with.
	 */
	u64				last_period;

	/*
	 * However much is left of the current period; note that this is
	 * a full 64bit value and allows for generation of periods longer
	 * than hardware might allow.
	 */
	local64_t			period_left;

	/*
	 * State for throttling the event, see __perf_event_overflow() and
	 * perf_adjust_freq_unthr_context().
	 */
	u64                             interrupts_seq;
	u64				interrupts;

	/*
	 * State for freq target events, see __perf_event_overflow() and
	 * perf_adjust_freq_unthr_context().
	 */
	u64				freq_time_stamp;
	u64				freq_count_stamp;
#endif
};

struct perf_event;

/*
 * Common implementation detail of pmu::{start,commit,cancel}_txn
 */
#define PERF_PMU_TXN_ADD  0x1		/* txn to add/schedule event on PMU */
#define PERF_PMU_TXN_READ 0x2		/* txn to read event group from PMU */

/**
 * pmu::capabilities flags
 */
#define PERF_PMU_CAP_NO_INTERRUPT		0x01
#define PERF_PMU_CAP_NO_NMI			0x02
#define PERF_PMU_CAP_AUX_NO_SG			0x04
<<<<<<< HEAD
=======
#define PERF_PMU_CAP_EXTENDED_REGS		0x08
>>>>>>> 0ecfebd2
#define PERF_PMU_CAP_EXCLUSIVE			0x10
#define PERF_PMU_CAP_ITRACE			0x20
#define PERF_PMU_CAP_HETEROGENEOUS_CPUS		0x40
#define PERF_PMU_CAP_NO_EXCLUDE			0x80

/**
 * struct pmu - generic performance monitoring unit
 */
struct pmu {
	struct list_head		entry;

	struct module			*module;
	struct device			*dev;
	const struct attribute_group	**attr_groups;
	const char			*name;
	int				type;

	/*
	 * various common per-pmu feature flags
	 */
	int				capabilities;

	int __percpu			*pmu_disable_count;
	struct perf_cpu_context __percpu *pmu_cpu_context;
	atomic_t			exclusive_cnt; /* < 0: cpu; > 0: tsk */
	int				task_ctx_nr;
	int				hrtimer_interval_ms;

	/* number of address filters this PMU can do */
	unsigned int			nr_addr_filters;

	/*
	 * Fully disable/enable this PMU, can be used to protect from the PMI
	 * as well as for lazy/batch writing of the MSRs.
	 */
	void (*pmu_enable)		(struct pmu *pmu); /* optional */
	void (*pmu_disable)		(struct pmu *pmu); /* optional */

	/*
	 * Try and initialize the event for this PMU.
	 *
	 * Returns:
	 *  -ENOENT	-- @event is not for this PMU
	 *
	 *  -ENODEV	-- @event is for this PMU but PMU not present
	 *  -EBUSY	-- @event is for this PMU but PMU temporarily unavailable
	 *  -EINVAL	-- @event is for this PMU but @event is not valid
	 *  -EOPNOTSUPP -- @event is for this PMU, @event is valid, but not supported
	 *  -EACCESS	-- @event is for this PMU, @event is valid, but no privilidges
	 *
	 *  0		-- @event is for this PMU and valid
	 *
	 * Other error return values are allowed.
	 */
	int (*event_init)		(struct perf_event *event);

	/*
	 * Notification that the event was mapped or unmapped.  Called
	 * in the context of the mapping task.
	 */
	void (*event_mapped)		(struct perf_event *event, struct mm_struct *mm); /* optional */
	void (*event_unmapped)		(struct perf_event *event, struct mm_struct *mm); /* optional */

	/*
	 * Flags for ->add()/->del()/ ->start()/->stop(). There are
	 * matching hw_perf_event::state flags.
	 */
#define PERF_EF_START	0x01		/* start the counter when adding    */
#define PERF_EF_RELOAD	0x02		/* reload the counter when starting */
#define PERF_EF_UPDATE	0x04		/* update the counter when stopping */

	/*
	 * Adds/Removes a counter to/from the PMU, can be done inside a
	 * transaction, see the ->*_txn() methods.
	 *
	 * The add/del callbacks will reserve all hardware resources required
	 * to service the event, this includes any counter constraint
	 * scheduling etc.
	 *
	 * Called with IRQs disabled and the PMU disabled on the CPU the event
	 * is on.
	 *
	 * ->add() called without PERF_EF_START should result in the same state
	 *  as ->add() followed by ->stop().
	 *
	 * ->del() must always PERF_EF_UPDATE stop an event. If it calls
	 *  ->stop() that must deal with already being stopped without
	 *  PERF_EF_UPDATE.
	 */
	int  (*add)			(struct perf_event *event, int flags);
	void (*del)			(struct perf_event *event, int flags);

	/*
	 * Starts/Stops a counter present on the PMU.
	 *
	 * The PMI handler should stop the counter when perf_event_overflow()
	 * returns !0. ->start() will be used to continue.
	 *
	 * Also used to change the sample period.
	 *
	 * Called with IRQs disabled and the PMU disabled on the CPU the event
	 * is on -- will be called from NMI context with the PMU generates
	 * NMIs.
	 *
	 * ->stop() with PERF_EF_UPDATE will read the counter and update
	 *  period/count values like ->read() would.
	 *
	 * ->start() with PERF_EF_RELOAD will reprogram the the counter
	 *  value, must be preceded by a ->stop() with PERF_EF_UPDATE.
	 */
	void (*start)			(struct perf_event *event, int flags);
	void (*stop)			(struct perf_event *event, int flags);

	/*
	 * Updates the counter value of the event.
	 *
	 * For sampling capable PMUs this will also update the software period
	 * hw_perf_event::period_left field.
	 */
	void (*read)			(struct perf_event *event);

	/*
	 * Group events scheduling is treated as a transaction, add
	 * group events as a whole and perform one schedulability test.
	 * If the test fails, roll back the whole group
	 *
	 * Start the transaction, after this ->add() doesn't need to
	 * do schedulability tests.
	 *
	 * Optional.
	 */
	void (*start_txn)		(struct pmu *pmu, unsigned int txn_flags);
	/*
	 * If ->start_txn() disabled the ->add() schedulability test
	 * then ->commit_txn() is required to perform one. On success
	 * the transaction is closed. On error the transaction is kept
	 * open until ->cancel_txn() is called.
	 *
	 * Optional.
	 */
	int  (*commit_txn)		(struct pmu *pmu);
	/*
	 * Will cancel the transaction, assumes ->del() is called
	 * for each successful ->add() during the transaction.
	 *
	 * Optional.
	 */
	void (*cancel_txn)		(struct pmu *pmu);

	/*
	 * Will return the value for perf_event_mmap_page::index for this event,
	 * if no implementation is provided it will default to: event->hw.idx + 1.
	 */
	int (*event_idx)		(struct perf_event *event); /*optional */

	/*
	 * context-switches callback
	 */
	void (*sched_task)		(struct perf_event_context *ctx,
					bool sched_in);
	/*
	 * PMU specific data size
	 */
	size_t				task_ctx_size;


	/*
	 * Set up pmu-private data structures for an AUX area
	 */
	void *(*setup_aux)		(struct perf_event *event, void **pages,
					 int nr_pages, bool overwrite);
					/* optional */

	/*
	 * Free pmu-private AUX data structures
	 */
	void (*free_aux)		(void *aux); /* optional */

	/*
	 * Validate address range filters: make sure the HW supports the
	 * requested configuration and number of filters; return 0 if the
	 * supplied filters are valid, -errno otherwise.
	 *
	 * Runs in the context of the ioctl()ing process and is not serialized
	 * with the rest of the PMU callbacks.
	 */
	int (*addr_filters_validate)	(struct list_head *filters);
					/* optional */

	/*
	 * Synchronize address range filter configuration:
	 * translate hw-agnostic filters into hardware configuration in
	 * event::hw::addr_filters.
	 *
	 * Runs as a part of filter sync sequence that is done in ->start()
	 * callback by calling perf_event_addr_filters_sync().
	 *
	 * May (and should) traverse event::addr_filters::list, for which its
	 * caller provides necessary serialization.
	 */
	void (*addr_filters_sync)	(struct perf_event *event);
					/* optional */

	/*
	 * Filter events for PMU-specific reasons.
	 */
	int (*filter_match)		(struct perf_event *event); /* optional */

	/*
	 * Check period value for PERF_EVENT_IOC_PERIOD ioctl.
	 */
	int (*check_period)		(struct perf_event *event, u64 value); /* optional */
};

enum perf_addr_filter_action_t {
	PERF_ADDR_FILTER_ACTION_STOP = 0,
	PERF_ADDR_FILTER_ACTION_START,
	PERF_ADDR_FILTER_ACTION_FILTER,
};

/**
 * struct perf_addr_filter - address range filter definition
 * @entry:	event's filter list linkage
 * @path:	object file's path for file-based filters
 * @offset:	filter range offset
 * @size:	filter range size (size==0 means single address trigger)
 * @action:	filter/start/stop
 *
 * This is a hardware-agnostic filter configuration as specified by the user.
 */
struct perf_addr_filter {
	struct list_head	entry;
	struct path		path;
	unsigned long		offset;
	unsigned long		size;
	enum perf_addr_filter_action_t	action;
};

/**
 * struct perf_addr_filters_head - container for address range filters
 * @list:	list of filters for this event
 * @lock:	spinlock that serializes accesses to the @list and event's
 *		(and its children's) filter generations.
 * @nr_file_filters:	number of file-based filters
 *
 * A child event will use parent's @list (and therefore @lock), so they are
 * bundled together; see perf_event_addr_filters().
 */
struct perf_addr_filters_head {
	struct list_head	list;
	raw_spinlock_t		lock;
	unsigned int		nr_file_filters;
};

struct perf_addr_filter_range {
	unsigned long		start;
	unsigned long		size;
};

/**
 * enum perf_event_state - the states of an event:
 */
enum perf_event_state {
	PERF_EVENT_STATE_DEAD		= -4,
	PERF_EVENT_STATE_EXIT		= -3,
	PERF_EVENT_STATE_ERROR		= -2,
	PERF_EVENT_STATE_OFF		= -1,
	PERF_EVENT_STATE_INACTIVE	=  0,
	PERF_EVENT_STATE_ACTIVE		=  1,
};

struct file;
struct perf_sample_data;

typedef void (*perf_overflow_handler_t)(struct perf_event *,
					struct perf_sample_data *,
					struct pt_regs *regs);

/*
 * Event capabilities. For event_caps and groups caps.
 *
 * PERF_EV_CAP_SOFTWARE: Is a software event.
 * PERF_EV_CAP_READ_ACTIVE_PKG: A CPU event (or cgroup event) that can be read
 * from any CPU in the package where it is active.
 */
#define PERF_EV_CAP_SOFTWARE		BIT(0)
#define PERF_EV_CAP_READ_ACTIVE_PKG	BIT(1)

#define SWEVENT_HLIST_BITS		8
#define SWEVENT_HLIST_SIZE		(1 << SWEVENT_HLIST_BITS)

struct swevent_hlist {
	struct hlist_head		heads[SWEVENT_HLIST_SIZE];
	struct rcu_head			rcu_head;
};

#define PERF_ATTACH_CONTEXT	0x01
#define PERF_ATTACH_GROUP	0x02
#define PERF_ATTACH_TASK	0x04
#define PERF_ATTACH_TASK_DATA	0x08
#define PERF_ATTACH_ITRACE	0x10

struct perf_cgroup;
struct ring_buffer;

struct pmu_event_list {
	raw_spinlock_t		lock;
	struct list_head	list;
};

#define for_each_sibling_event(sibling, event)			\
	if ((event)->group_leader == (event))			\
		list_for_each_entry((sibling), &(event)->sibling_list, sibling_list)

/**
 * struct perf_event - performance event kernel representation:
 */
struct perf_event {
#ifdef CONFIG_PERF_EVENTS
	/*
	 * entry onto perf_event_context::event_list;
	 *   modifications require ctx->lock
	 *   RCU safe iterations.
	 */
	struct list_head		event_entry;

	/*
	 * Locked for modification by both ctx->mutex and ctx->lock; holding
	 * either sufficies for read.
	 */
	struct list_head		sibling_list;
	struct list_head		active_list;
	/*
	 * Node on the pinned or flexible tree located at the event context;
	 */
	struct rb_node			group_node;
	u64				group_index;
	/*
	 * We need storage to track the entries in perf_pmu_migrate_context; we
	 * cannot use the event_entry because of RCU and we want to keep the
	 * group in tact which avoids us using the other two entries.
	 */
	struct list_head		migrate_entry;

	struct hlist_node		hlist_entry;
	struct list_head		active_entry;
	int				nr_siblings;

	/* Not serialized. Only written during event initialization. */
	int				event_caps;
	/* The cumulative AND of all event_caps for events in this group. */
	int				group_caps;

	struct perf_event		*group_leader;
	struct pmu			*pmu;
	void				*pmu_private;

	enum perf_event_state		state;
	unsigned int			attach_state;
	local64_t			count;
	atomic64_t			child_count;

	/*
	 * These are the total time in nanoseconds that the event
	 * has been enabled (i.e. eligible to run, and the task has
	 * been scheduled in, if this is a per-task event)
	 * and running (scheduled onto the CPU), respectively.
	 */
	u64				total_time_enabled;
	u64				total_time_running;
	u64				tstamp;

	/*
	 * timestamp shadows the actual context timing but it can
	 * be safely used in NMI interrupt context. It reflects the
	 * context time as it was when the event was last scheduled in.
	 *
	 * ctx_time already accounts for ctx->timestamp. Therefore to
	 * compute ctx_time for a sample, simply add perf_clock().
	 */
	u64				shadow_ctx_time;

	struct perf_event_attr		attr;
	u16				header_size;
	u16				id_header_size;
	u16				read_size;
	struct hw_perf_event		hw;

	struct perf_event_context	*ctx;
	atomic_long_t			refcount;

	/*
	 * These accumulate total time (in nanoseconds) that children
	 * events have been enabled and running, respectively.
	 */
	atomic64_t			child_total_time_enabled;
	atomic64_t			child_total_time_running;

	/*
	 * Protect attach/detach and child_list:
	 */
	struct mutex			child_mutex;
	struct list_head		child_list;
	struct perf_event		*parent;

	int				oncpu;
	int				cpu;

	struct list_head		owner_entry;
	struct task_struct		*owner;

	/* mmap bits */
	struct mutex			mmap_mutex;
	atomic_t			mmap_count;

	struct ring_buffer		*rb;
	struct list_head		rb_entry;
	unsigned long			rcu_batches;
	int				rcu_pending;

	/* poll related */
	wait_queue_head_t		waitq;
	struct fasync_struct		*fasync;

	/* delayed work for NMIs and such */
	int				pending_wakeup;
	int				pending_kill;
	int				pending_disable;
	struct irq_work			pending;

	atomic_t			event_limit;

	/* address range filters */
	struct perf_addr_filters_head	addr_filters;
	/* vma address array for file-based filders */
	struct perf_addr_filter_range	*addr_filter_ranges;
	unsigned long			addr_filters_gen;

	void (*destroy)(struct perf_event *);
	struct rcu_head			rcu_head;

	struct pid_namespace		*ns;
	u64				id;

	u64				(*clock)(void);
	perf_overflow_handler_t		overflow_handler;
	void				*overflow_handler_context;
#ifdef CONFIG_BPF_SYSCALL
	perf_overflow_handler_t		orig_overflow_handler;
	struct bpf_prog			*prog;
#endif

#ifdef CONFIG_EVENT_TRACING
	struct trace_event_call		*tp_event;
	struct event_filter		*filter;
#ifdef CONFIG_FUNCTION_TRACER
	struct ftrace_ops               ftrace_ops;
#endif
#endif

#ifdef CONFIG_CGROUP_PERF
	struct perf_cgroup		*cgrp; /* cgroup event is attach to */
#endif

	struct list_head		sb_list;
#endif /* CONFIG_PERF_EVENTS */
};


struct perf_event_groups {
	struct rb_root	tree;
	u64		index;
};

/**
 * struct perf_event_context - event context structure
 *
 * Used as a container for task events and CPU events as well:
 */
struct perf_event_context {
	struct pmu			*pmu;
	/*
	 * Protect the states of the events in the list,
	 * nr_active, and the list:
	 */
	raw_spinlock_t			lock;
	/*
	 * Protect the list of events.  Locking either mutex or lock
	 * is sufficient to ensure the list doesn't change; to change
	 * the list you need to lock both the mutex and the spinlock.
	 */
	struct mutex			mutex;

	struct list_head		active_ctx_list;
	struct perf_event_groups	pinned_groups;
	struct perf_event_groups	flexible_groups;
	struct list_head		event_list;

	struct list_head		pinned_active;
	struct list_head		flexible_active;

	int				nr_events;
	int				nr_active;
	int				is_active;
	int				nr_stat;
	int				nr_freq;
	int				rotate_disable;
	refcount_t			refcount;
	struct task_struct		*task;

	/*
	 * Context clock, runs when context enabled.
	 */
	u64				time;
	u64				timestamp;

	/*
	 * These fields let us detect when two contexts have both
	 * been cloned (inherited) from a common ancestor.
	 */
	struct perf_event_context	*parent_ctx;
	u64				parent_gen;
	u64				generation;
	int				pin_count;
#ifdef CONFIG_CGROUP_PERF
	int				nr_cgroups;	 /* cgroup evts */
#endif
	void				*task_ctx_data; /* pmu specific data */
	struct rcu_head			rcu_head;
};

/*
 * Number of contexts where an event can trigger:
 *	task, softirq, hardirq, nmi.
 */
#define PERF_NR_CONTEXTS	4

/**
 * struct perf_event_cpu_context - per cpu event context structure
 */
struct perf_cpu_context {
	struct perf_event_context	ctx;
	struct perf_event_context	*task_ctx;
	int				active_oncpu;
	int				exclusive;

	raw_spinlock_t			hrtimer_lock;
	struct hrtimer			hrtimer;
	ktime_t				hrtimer_interval;
	unsigned int			hrtimer_active;

#ifdef CONFIG_CGROUP_PERF
	struct perf_cgroup		*cgrp;
	struct list_head		cgrp_cpuctx_entry;
#endif

	struct list_head		sched_cb_entry;
	int				sched_cb_usage;

	int				online;
};

struct perf_output_handle {
	struct perf_event		*event;
	struct ring_buffer		*rb;
	unsigned long			wakeup;
	unsigned long			size;
	u64				aux_flags;
	union {
		void			*addr;
		unsigned long		head;
	};
	int				page;
};

struct bpf_perf_event_data_kern {
	bpf_user_pt_regs_t *regs;
	struct perf_sample_data *data;
	struct perf_event *event;
};

#ifdef CONFIG_CGROUP_PERF

/*
 * perf_cgroup_info keeps track of time_enabled for a cgroup.
 * This is a per-cpu dynamically allocated data structure.
 */
struct perf_cgroup_info {
	u64				time;
	u64				timestamp;
};

struct perf_cgroup {
	struct cgroup_subsys_state	css;
	struct perf_cgroup_info	__percpu *info;
};

/*
 * Must ensure cgroup is pinned (css_get) before calling
 * this function. In other words, we cannot call this function
 * if there is no cgroup event for the current CPU context.
 */
static inline struct perf_cgroup *
perf_cgroup_from_task(struct task_struct *task, struct perf_event_context *ctx)
{
	return container_of(task_css_check(task, perf_event_cgrp_id,
					   ctx ? lockdep_is_held(&ctx->lock)
					       : true),
			    struct perf_cgroup, css);
}
#endif /* CONFIG_CGROUP_PERF */

#ifdef CONFIG_PERF_EVENTS

extern void *perf_aux_output_begin(struct perf_output_handle *handle,
				   struct perf_event *event);
extern void perf_aux_output_end(struct perf_output_handle *handle,
				unsigned long size);
extern int perf_aux_output_skip(struct perf_output_handle *handle,
				unsigned long size);
extern void *perf_get_aux(struct perf_output_handle *handle);
extern void perf_aux_output_flag(struct perf_output_handle *handle, u64 flags);
extern void perf_event_itrace_started(struct perf_event *event);

extern int perf_pmu_register(struct pmu *pmu, const char *name, int type);
extern void perf_pmu_unregister(struct pmu *pmu);

extern int perf_num_counters(void);
extern const char *perf_pmu_name(void);
extern void __perf_event_task_sched_in(struct task_struct *prev,
				       struct task_struct *task);
extern void __perf_event_task_sched_out(struct task_struct *prev,
					struct task_struct *next);
extern int perf_event_init_task(struct task_struct *child);
extern void perf_event_exit_task(struct task_struct *child);
extern void perf_event_free_task(struct task_struct *task);
extern void perf_event_delayed_put(struct task_struct *task);
extern struct file *perf_event_get(unsigned int fd);
extern const struct perf_event *perf_get_event(struct file *file);
extern const struct perf_event_attr *perf_event_attrs(struct perf_event *event);
extern void perf_event_print_debug(void);
extern void perf_pmu_disable(struct pmu *pmu);
extern void perf_pmu_enable(struct pmu *pmu);
extern void perf_sched_cb_dec(struct pmu *pmu);
extern void perf_sched_cb_inc(struct pmu *pmu);
extern int perf_event_task_disable(void);
extern int perf_event_task_enable(void);

extern void perf_pmu_resched(struct pmu *pmu);

extern int perf_event_refresh(struct perf_event *event, int refresh);
extern void perf_event_update_userpage(struct perf_event *event);
extern int perf_event_release_kernel(struct perf_event *event);
extern struct perf_event *
perf_event_create_kernel_counter(struct perf_event_attr *attr,
				int cpu,
				struct task_struct *task,
				perf_overflow_handler_t callback,
				void *context);
extern void perf_pmu_migrate_context(struct pmu *pmu,
				int src_cpu, int dst_cpu);
int perf_event_read_local(struct perf_event *event, u64 *value,
			  u64 *enabled, u64 *running);
extern u64 perf_event_read_value(struct perf_event *event,
				 u64 *enabled, u64 *running);


struct perf_sample_data {
	/*
	 * Fields set by perf_sample_data_init(), group so as to
	 * minimize the cachelines touched.
	 */
	u64				addr;
	struct perf_raw_record		*raw;
	struct perf_branch_stack	*br_stack;
	u64				period;
	u64				weight;
	u64				txn;
	union  perf_mem_data_src	data_src;

	/*
	 * The other fields, optionally {set,used} by
	 * perf_{prepare,output}_sample().
	 */
	u64				type;
	u64				ip;
	struct {
		u32	pid;
		u32	tid;
	}				tid_entry;
	u64				time;
	u64				id;
	u64				stream_id;
	struct {
		u32	cpu;
		u32	reserved;
	}				cpu_entry;
	struct perf_callchain_entry	*callchain;

	/*
	 * regs_user may point to task_pt_regs or to regs_user_copy, depending
	 * on arch details.
	 */
	struct perf_regs		regs_user;
	struct pt_regs			regs_user_copy;

	struct perf_regs		regs_intr;
	u64				stack_user_size;

	u64				phys_addr;
} ____cacheline_aligned;

/* default value for data source */
#define PERF_MEM_NA (PERF_MEM_S(OP, NA)   |\
		    PERF_MEM_S(LVL, NA)   |\
		    PERF_MEM_S(SNOOP, NA) |\
		    PERF_MEM_S(LOCK, NA)  |\
		    PERF_MEM_S(TLB, NA))

static inline void perf_sample_data_init(struct perf_sample_data *data,
					 u64 addr, u64 period)
{
	/* remaining struct members initialized in perf_prepare_sample() */
	data->addr = addr;
	data->raw  = NULL;
	data->br_stack = NULL;
	data->period = period;
	data->weight = 0;
	data->data_src.val = PERF_MEM_NA;
	data->txn = 0;
}

extern void perf_output_sample(struct perf_output_handle *handle,
			       struct perf_event_header *header,
			       struct perf_sample_data *data,
			       struct perf_event *event);
extern void perf_prepare_sample(struct perf_event_header *header,
				struct perf_sample_data *data,
				struct perf_event *event,
				struct pt_regs *regs);

extern int perf_event_overflow(struct perf_event *event,
				 struct perf_sample_data *data,
				 struct pt_regs *regs);

extern void perf_event_output_forward(struct perf_event *event,
				     struct perf_sample_data *data,
				     struct pt_regs *regs);
extern void perf_event_output_backward(struct perf_event *event,
				       struct perf_sample_data *data,
				       struct pt_regs *regs);
extern int perf_event_output(struct perf_event *event,
			     struct perf_sample_data *data,
			     struct pt_regs *regs);

static inline bool
is_default_overflow_handler(struct perf_event *event)
{
	if (likely(event->overflow_handler == perf_event_output_forward))
		return true;
	if (unlikely(event->overflow_handler == perf_event_output_backward))
		return true;
	return false;
}

extern void
perf_event_header__init_id(struct perf_event_header *header,
			   struct perf_sample_data *data,
			   struct perf_event *event);
extern void
perf_event__output_id_sample(struct perf_event *event,
			     struct perf_output_handle *handle,
			     struct perf_sample_data *sample);

extern void
perf_log_lost_samples(struct perf_event *event, u64 lost);

static inline bool event_has_any_exclude_flag(struct perf_event *event)
{
	struct perf_event_attr *attr = &event->attr;

	return attr->exclude_idle || attr->exclude_user ||
	       attr->exclude_kernel || attr->exclude_hv ||
	       attr->exclude_guest || attr->exclude_host;
}

static inline bool is_sampling_event(struct perf_event *event)
{
	return event->attr.sample_period != 0;
}

/*
 * Return 1 for a software event, 0 for a hardware event
 */
static inline int is_software_event(struct perf_event *event)
{
	return event->event_caps & PERF_EV_CAP_SOFTWARE;
}

/*
 * Return 1 for event in sw context, 0 for event in hw context
 */
static inline int in_software_context(struct perf_event *event)
{
	return event->ctx->pmu->task_ctx_nr == perf_sw_context;
}

extern struct static_key perf_swevent_enabled[PERF_COUNT_SW_MAX];

extern void ___perf_sw_event(u32, u64, struct pt_regs *, u64);
extern void __perf_sw_event(u32, u64, struct pt_regs *, u64);

#ifndef perf_arch_fetch_caller_regs
static inline void perf_arch_fetch_caller_regs(struct pt_regs *regs, unsigned long ip) { }
#endif

/*
 * When generating a perf sample in-line, instead of from an interrupt /
 * exception, we lack a pt_regs. This is typically used from software events
 * like: SW_CONTEXT_SWITCHES, SW_MIGRATIONS and the tie-in with tracepoints.
 *
 * We typically don't need a full set, but (for x86) do require:
 * - ip for PERF_SAMPLE_IP
 * - cs for user_mode() tests
 * - sp for PERF_SAMPLE_CALLCHAIN
 * - eflags for MISC bits and CALLCHAIN (see: perf_hw_regs())
 *
 * NOTE: assumes @regs is otherwise already 0 filled; this is important for
 * things like PERF_SAMPLE_REGS_INTR.
 */
static inline void perf_fetch_caller_regs(struct pt_regs *regs)
{
	perf_arch_fetch_caller_regs(regs, CALLER_ADDR0);
}

static __always_inline void
perf_sw_event(u32 event_id, u64 nr, struct pt_regs *regs, u64 addr)
{
	if (static_key_false(&perf_swevent_enabled[event_id]))
		__perf_sw_event(event_id, nr, regs, addr);
}

DECLARE_PER_CPU(struct pt_regs, __perf_regs[4]);

/*
 * 'Special' version for the scheduler, it hard assumes no recursion,
 * which is guaranteed by us not actually scheduling inside other swevents
 * because those disable preemption.
 */
static __always_inline void
perf_sw_event_sched(u32 event_id, u64 nr, u64 addr)
{
	if (static_key_false(&perf_swevent_enabled[event_id])) {
		struct pt_regs *regs = this_cpu_ptr(&__perf_regs[0]);

		perf_fetch_caller_regs(regs);
		___perf_sw_event(event_id, nr, regs, addr);
	}
}

extern struct static_key_false perf_sched_events;

static __always_inline bool
perf_sw_migrate_enabled(void)
{
	if (static_key_false(&perf_swevent_enabled[PERF_COUNT_SW_CPU_MIGRATIONS]))
		return true;
	return false;
}

static inline void perf_event_task_migrate(struct task_struct *task)
{
	if (perf_sw_migrate_enabled())
		task->sched_migrated = 1;
}

static inline void perf_event_task_sched_in(struct task_struct *prev,
					    struct task_struct *task)
{
	if (static_branch_unlikely(&perf_sched_events))
		__perf_event_task_sched_in(prev, task);

	if (perf_sw_migrate_enabled() && task->sched_migrated) {
		struct pt_regs *regs = this_cpu_ptr(&__perf_regs[0]);

		perf_fetch_caller_regs(regs);
		___perf_sw_event(PERF_COUNT_SW_CPU_MIGRATIONS, 1, regs, 0);
		task->sched_migrated = 0;
	}
}

static inline void perf_event_task_sched_out(struct task_struct *prev,
					     struct task_struct *next)
{
	perf_sw_event_sched(PERF_COUNT_SW_CONTEXT_SWITCHES, 1, 0);

	if (static_branch_unlikely(&perf_sched_events))
		__perf_event_task_sched_out(prev, next);
}

extern void perf_event_mmap(struct vm_area_struct *vma);

extern void perf_event_ksymbol(u16 ksym_type, u64 addr, u32 len,
			       bool unregister, const char *sym);
extern void perf_event_bpf_event(struct bpf_prog *prog,
				 enum perf_bpf_event_type type,
				 u16 flags);

extern struct perf_guest_info_callbacks *perf_guest_cbs;
extern int perf_register_guest_info_callbacks(struct perf_guest_info_callbacks *callbacks);
extern int perf_unregister_guest_info_callbacks(struct perf_guest_info_callbacks *callbacks);

extern void perf_event_exec(void);
extern void perf_event_comm(struct task_struct *tsk, bool exec);
extern void perf_event_namespaces(struct task_struct *tsk);
extern void perf_event_fork(struct task_struct *tsk);

/* Callchains */
DECLARE_PER_CPU(struct perf_callchain_entry, perf_callchain_entry);

extern void perf_callchain_user(struct perf_callchain_entry_ctx *entry, struct pt_regs *regs);
extern void perf_callchain_kernel(struct perf_callchain_entry_ctx *entry, struct pt_regs *regs);
extern struct perf_callchain_entry *
get_perf_callchain(struct pt_regs *regs, u32 init_nr, bool kernel, bool user,
		   u32 max_stack, bool crosstask, bool add_mark);
extern struct perf_callchain_entry *perf_callchain(struct perf_event *event, struct pt_regs *regs);
extern int get_callchain_buffers(int max_stack);
extern void put_callchain_buffers(void);

extern int sysctl_perf_event_max_stack;
extern int sysctl_perf_event_max_contexts_per_stack;

static inline int perf_callchain_store_context(struct perf_callchain_entry_ctx *ctx, u64 ip)
{
	if (ctx->contexts < sysctl_perf_event_max_contexts_per_stack) {
		struct perf_callchain_entry *entry = ctx->entry;
		entry->ip[entry->nr++] = ip;
		++ctx->contexts;
		return 0;
	} else {
		ctx->contexts_maxed = true;
		return -1; /* no more room, stop walking the stack */
	}
}

static inline int perf_callchain_store(struct perf_callchain_entry_ctx *ctx, u64 ip)
{
	if (ctx->nr < ctx->max_stack && !ctx->contexts_maxed) {
		struct perf_callchain_entry *entry = ctx->entry;
		entry->ip[entry->nr++] = ip;
		++ctx->nr;
		return 0;
	} else {
		return -1; /* no more room, stop walking the stack */
	}
}

extern int sysctl_perf_event_paranoid;
extern int sysctl_perf_event_mlock;
extern int sysctl_perf_event_sample_rate;
extern int sysctl_perf_cpu_time_max_percent;

extern void perf_sample_event_took(u64 sample_len_ns);

extern int perf_proc_update_handler(struct ctl_table *table, int write,
		void __user *buffer, size_t *lenp,
		loff_t *ppos);
extern int perf_cpu_time_max_percent_handler(struct ctl_table *table, int write,
		void __user *buffer, size_t *lenp,
		loff_t *ppos);

int perf_event_max_stack_handler(struct ctl_table *table, int write,
				 void __user *buffer, size_t *lenp, loff_t *ppos);

static inline bool perf_paranoid_tracepoint_raw(void)
{
	return sysctl_perf_event_paranoid > -1;
}

static inline bool perf_paranoid_cpu(void)
{
	return sysctl_perf_event_paranoid > 0;
}

static inline bool perf_paranoid_kernel(void)
{
	return sysctl_perf_event_paranoid > 1;
}

extern void perf_event_init(void);
extern void perf_tp_event(u16 event_type, u64 count, void *record,
			  int entry_size, struct pt_regs *regs,
			  struct hlist_head *head, int rctx,
			  struct task_struct *task);
extern void perf_bp_event(struct perf_event *event, void *data);

#ifndef perf_misc_flags
# define perf_misc_flags(regs) \
		(user_mode(regs) ? PERF_RECORD_MISC_USER : PERF_RECORD_MISC_KERNEL)
# define perf_instruction_pointer(regs)	instruction_pointer(regs)
#endif
#ifndef perf_arch_bpf_user_pt_regs
# define perf_arch_bpf_user_pt_regs(regs) regs
#endif

static inline bool has_branch_stack(struct perf_event *event)
{
	return event->attr.sample_type & PERF_SAMPLE_BRANCH_STACK;
}

static inline bool needs_branch_stack(struct perf_event *event)
{
	return event->attr.branch_sample_type != 0;
}

static inline bool has_aux(struct perf_event *event)
{
	return event->pmu->setup_aux;
}

static inline bool is_write_backward(struct perf_event *event)
{
	return !!event->attr.write_backward;
}

static inline bool has_addr_filter(struct perf_event *event)
{
	return event->pmu->nr_addr_filters;
}

/*
 * An inherited event uses parent's filters
 */
static inline struct perf_addr_filters_head *
perf_event_addr_filters(struct perf_event *event)
{
	struct perf_addr_filters_head *ifh = &event->addr_filters;

	if (event->parent)
		ifh = &event->parent->addr_filters;

	return ifh;
}

extern void perf_event_addr_filters_sync(struct perf_event *event);

extern int perf_output_begin(struct perf_output_handle *handle,
			     struct perf_event *event, unsigned int size);
extern int perf_output_begin_forward(struct perf_output_handle *handle,
				    struct perf_event *event,
				    unsigned int size);
extern int perf_output_begin_backward(struct perf_output_handle *handle,
				      struct perf_event *event,
				      unsigned int size);

extern void perf_output_end(struct perf_output_handle *handle);
extern unsigned int perf_output_copy(struct perf_output_handle *handle,
			     const void *buf, unsigned int len);
extern unsigned int perf_output_skip(struct perf_output_handle *handle,
				     unsigned int len);
extern int perf_swevent_get_recursion_context(void);
extern void perf_swevent_put_recursion_context(int rctx);
extern u64 perf_swevent_set_period(struct perf_event *event);
extern void perf_event_enable(struct perf_event *event);
extern void perf_event_disable(struct perf_event *event);
extern void perf_event_disable_local(struct perf_event *event);
extern void perf_event_disable_inatomic(struct perf_event *event);
extern void perf_event_task_tick(void);
extern int perf_event_account_interrupt(struct perf_event *event);
#else /* !CONFIG_PERF_EVENTS: */
static inline void *
perf_aux_output_begin(struct perf_output_handle *handle,
		      struct perf_event *event)				{ return NULL; }
static inline void
perf_aux_output_end(struct perf_output_handle *handle, unsigned long size)
									{ }
static inline int
perf_aux_output_skip(struct perf_output_handle *handle,
		     unsigned long size)				{ return -EINVAL; }
static inline void *
perf_get_aux(struct perf_output_handle *handle)				{ return NULL; }
static inline void
perf_event_task_migrate(struct task_struct *task)			{ }
static inline void
perf_event_task_sched_in(struct task_struct *prev,
			 struct task_struct *task)			{ }
static inline void
perf_event_task_sched_out(struct task_struct *prev,
			  struct task_struct *next)			{ }
static inline int perf_event_init_task(struct task_struct *child)	{ return 0; }
static inline void perf_event_exit_task(struct task_struct *child)	{ }
static inline void perf_event_free_task(struct task_struct *task)	{ }
static inline void perf_event_delayed_put(struct task_struct *task)	{ }
static inline struct file *perf_event_get(unsigned int fd)	{ return ERR_PTR(-EINVAL); }
static inline const struct perf_event *perf_get_event(struct file *file)
{
	return ERR_PTR(-EINVAL);
}
static inline const struct perf_event_attr *perf_event_attrs(struct perf_event *event)
{
	return ERR_PTR(-EINVAL);
}
static inline int perf_event_read_local(struct perf_event *event, u64 *value,
					u64 *enabled, u64 *running)
{
	return -EINVAL;
}
static inline void perf_event_print_debug(void)				{ }
static inline int perf_event_task_disable(void)				{ return -EINVAL; }
static inline int perf_event_task_enable(void)				{ return -EINVAL; }
static inline int perf_event_refresh(struct perf_event *event, int refresh)
{
	return -EINVAL;
}

static inline void
perf_sw_event(u32 event_id, u64 nr, struct pt_regs *regs, u64 addr)	{ }
static inline void
perf_sw_event_sched(u32 event_id, u64 nr, u64 addr)			{ }
static inline void
perf_bp_event(struct perf_event *event, void *data)			{ }

static inline int perf_register_guest_info_callbacks
(struct perf_guest_info_callbacks *callbacks)				{ return 0; }
static inline int perf_unregister_guest_info_callbacks
(struct perf_guest_info_callbacks *callbacks)				{ return 0; }

static inline void perf_event_mmap(struct vm_area_struct *vma)		{ }

typedef int (perf_ksymbol_get_name_f)(char *name, int name_len, void *data);
static inline void perf_event_ksymbol(u16 ksym_type, u64 addr, u32 len,
				      bool unregister, const char *sym)	{ }
static inline void perf_event_bpf_event(struct bpf_prog *prog,
					enum perf_bpf_event_type type,
					u16 flags)			{ }
static inline void perf_event_exec(void)				{ }
static inline void perf_event_comm(struct task_struct *tsk, bool exec)	{ }
static inline void perf_event_namespaces(struct task_struct *tsk)	{ }
static inline void perf_event_fork(struct task_struct *tsk)		{ }
static inline void perf_event_init(void)				{ }
static inline int  perf_swevent_get_recursion_context(void)		{ return -1; }
static inline void perf_swevent_put_recursion_context(int rctx)		{ }
static inline u64 perf_swevent_set_period(struct perf_event *event)	{ return 0; }
static inline void perf_event_enable(struct perf_event *event)		{ }
static inline void perf_event_disable(struct perf_event *event)		{ }
static inline int __perf_event_disable(void *info)			{ return -1; }
static inline void perf_event_task_tick(void)				{ }
static inline int perf_event_release_kernel(struct perf_event *event)	{ return 0; }
#endif

#if defined(CONFIG_PERF_EVENTS) && defined(CONFIG_CPU_SUP_INTEL)
extern void perf_restore_debug_store(void);
#else
static inline void perf_restore_debug_store(void)			{ }
#endif

static __always_inline bool perf_raw_frag_last(const struct perf_raw_frag *frag)
{
	return frag->pad < sizeof(u64);
}

#define perf_output_put(handle, x) perf_output_copy((handle), &(x), sizeof(x))

struct perf_pmu_events_attr {
	struct device_attribute attr;
	u64 id;
	const char *event_str;
};

struct perf_pmu_events_ht_attr {
	struct device_attribute			attr;
	u64					id;
	const char				*event_str_ht;
	const char				*event_str_noht;
};

ssize_t perf_event_sysfs_show(struct device *dev, struct device_attribute *attr,
			      char *page);

#define PMU_EVENT_ATTR(_name, _var, _id, _show)				\
static struct perf_pmu_events_attr _var = {				\
	.attr = __ATTR(_name, 0444, _show, NULL),			\
	.id   =  _id,							\
};

#define PMU_EVENT_ATTR_STRING(_name, _var, _str)			    \
static struct perf_pmu_events_attr _var = {				    \
	.attr		= __ATTR(_name, 0444, perf_event_sysfs_show, NULL), \
	.id		= 0,						    \
	.event_str	= _str,						    \
};

#define PMU_FORMAT_ATTR(_name, _format)					\
static ssize_t								\
_name##_show(struct device *dev,					\
			       struct device_attribute *attr,		\
			       char *page)				\
{									\
	BUILD_BUG_ON(sizeof(_format) >= PAGE_SIZE);			\
	return sprintf(page, _format "\n");				\
}									\
									\
static struct device_attribute format_attr_##_name = __ATTR_RO(_name)

/* Performance counter hotplug functions */
#ifdef CONFIG_PERF_EVENTS
int perf_event_init_cpu(unsigned int cpu);
int perf_event_exit_cpu(unsigned int cpu);
#else
#define perf_event_init_cpu	NULL
#define perf_event_exit_cpu	NULL
#endif

#endif /* _LINUX_PERF_EVENT_H */<|MERGE_RESOLUTION|>--- conflicted
+++ resolved
@@ -241,10 +241,7 @@
 #define PERF_PMU_CAP_NO_INTERRUPT		0x01
 #define PERF_PMU_CAP_NO_NMI			0x02
 #define PERF_PMU_CAP_AUX_NO_SG			0x04
-<<<<<<< HEAD
-=======
 #define PERF_PMU_CAP_EXTENDED_REGS		0x08
->>>>>>> 0ecfebd2
 #define PERF_PMU_CAP_EXCLUSIVE			0x10
 #define PERF_PMU_CAP_ITRACE			0x20
 #define PERF_PMU_CAP_HETEROGENEOUS_CPUS		0x40
