/*
 * Copyright (c) 2013-2015, Mellanox Technologies. All rights reserved.
 *
 * This software is available to you under a choice of one of two
 * licenses.  You may choose to be licensed under the terms of the GNU
 * General Public License (GPL) Version 2, available from the file
 * COPYING in the main directory of this source tree, or the
 * OpenIB.org BSD license below:
 *
 *     Redistribution and use in source and binary forms, with or
 *     without modification, are permitted provided that the following
 *     conditions are met:
 *
 *      - Redistributions of source code must retain the above
 *        copyright notice, this list of conditions and the following
 *        disclaimer.
 *
 *      - Redistributions in binary form must reproduce the above
 *        copyright notice, this list of conditions and the following
 *        disclaimer in the documentation and/or other materials
 *        provided with the distribution.
 *
 * THE SOFTWARE IS PROVIDED "AS IS", WITHOUT WARRANTY OF ANY KIND,
 * EXPRESS OR IMPLIED, INCLUDING BUT NOT LIMITED TO THE WARRANTIES OF
 * MERCHANTABILITY, FITNESS FOR A PARTICULAR PURPOSE AND
 * NONINFRINGEMENT. IN NO EVENT SHALL THE AUTHORS OR COPYRIGHT HOLDERS
 * BE LIABLE FOR ANY CLAIM, DAMAGES OR OTHER LIABILITY, WHETHER IN AN
 * ACTION OF CONTRACT, TORT OR OTHERWISE, ARISING FROM, OUT OF OR IN
 * CONNECTION WITH THE SOFTWARE OR THE USE OR OTHER DEALINGS IN THE
 * SOFTWARE.
 */

#ifndef MLX5_DEVICE_H
#define MLX5_DEVICE_H

#include <linux/types.h>
#include <rdma/ib_verbs.h>
#include <linux/mlx5/mlx5_ifc.h>

#if defined(__LITTLE_ENDIAN)
#define MLX5_SET_HOST_ENDIANNESS	0
#elif defined(__BIG_ENDIAN)
#define MLX5_SET_HOST_ENDIANNESS	0x80
#else
#error Host endianness not defined
#endif

/* helper macros */
#define __mlx5_nullp(typ) ((struct mlx5_ifc_##typ##_bits *)0)
#define __mlx5_bit_sz(typ, fld) sizeof(__mlx5_nullp(typ)->fld)
#define __mlx5_bit_off(typ, fld) ((unsigned)(unsigned long)(&(__mlx5_nullp(typ)->fld)))
#define __mlx5_dw_off(typ, fld) (__mlx5_bit_off(typ, fld) / 32)
#define __mlx5_64_off(typ, fld) (__mlx5_bit_off(typ, fld) / 64)
#define __mlx5_dw_bit_off(typ, fld) (32 - __mlx5_bit_sz(typ, fld) - (__mlx5_bit_off(typ, fld) & 0x1f))
#define __mlx5_mask(typ, fld) ((u32)((1ull << __mlx5_bit_sz(typ, fld)) - 1))
#define __mlx5_dw_mask(typ, fld) (__mlx5_mask(typ, fld) << __mlx5_dw_bit_off(typ, fld))
#define __mlx5_st_sz_bits(typ) sizeof(struct mlx5_ifc_##typ##_bits)

#define MLX5_FLD_SZ_BYTES(typ, fld) (__mlx5_bit_sz(typ, fld) / 8)
#define MLX5_ST_SZ_BYTES(typ) (sizeof(struct mlx5_ifc_##typ##_bits) / 8)
#define MLX5_ST_SZ_DW(typ) (sizeof(struct mlx5_ifc_##typ##_bits) / 32)
#define MLX5_UN_SZ_BYTES(typ) (sizeof(union mlx5_ifc_##typ##_bits) / 8)
#define MLX5_UN_SZ_DW(typ) (sizeof(union mlx5_ifc_##typ##_bits) / 32)
#define MLX5_BYTE_OFF(typ, fld) (__mlx5_bit_off(typ, fld) / 8)
#define MLX5_ADDR_OF(typ, p, fld) ((char *)(p) + MLX5_BYTE_OFF(typ, fld))

/* insert a value to a struct */
#define MLX5_SET(typ, p, fld, v) do { \
	BUILD_BUG_ON(__mlx5_st_sz_bits(typ) % 32);             \
	*((__be32 *)(p) + __mlx5_dw_off(typ, fld)) = \
	cpu_to_be32((be32_to_cpu(*((__be32 *)(p) + __mlx5_dw_off(typ, fld))) & \
		     (~__mlx5_dw_mask(typ, fld))) | (((v) & __mlx5_mask(typ, fld)) \
		     << __mlx5_dw_bit_off(typ, fld))); \
} while (0)

#define MLX5_SET_TO_ONES(typ, p, fld) do { \
	BUILD_BUG_ON(__mlx5_st_sz_bits(typ) % 32);             \
	*((__be32 *)(p) + __mlx5_dw_off(typ, fld)) = \
	cpu_to_be32((be32_to_cpu(*((__be32 *)(p) + __mlx5_dw_off(typ, fld))) & \
		     (~__mlx5_dw_mask(typ, fld))) | ((__mlx5_mask(typ, fld)) \
		     << __mlx5_dw_bit_off(typ, fld))); \
} while (0)

#define MLX5_GET(typ, p, fld) ((be32_to_cpu(*((__be32 *)(p) +\
__mlx5_dw_off(typ, fld))) >> __mlx5_dw_bit_off(typ, fld)) & \
__mlx5_mask(typ, fld))

#define MLX5_GET_PR(typ, p, fld) ({ \
	u32 ___t = MLX5_GET(typ, p, fld); \
	pr_debug(#fld " = 0x%x\n", ___t); \
	___t; \
})

#define MLX5_SET64(typ, p, fld, v) do { \
	BUILD_BUG_ON(__mlx5_bit_sz(typ, fld) != 64); \
	BUILD_BUG_ON(__mlx5_bit_off(typ, fld) % 64); \
	*((__be64 *)(p) + __mlx5_64_off(typ, fld)) = cpu_to_be64(v); \
} while (0)

#define MLX5_GET64(typ, p, fld) be64_to_cpu(*((__be64 *)(p) + __mlx5_64_off(typ, fld)))

#define MLX5_GET64_PR(typ, p, fld) ({ \
	u64 ___t = MLX5_GET64(typ, p, fld); \
	pr_debug(#fld " = 0x%llx\n", ___t); \
	___t; \
})

enum {
	MLX5_MAX_COMMANDS		= 32,
	MLX5_CMD_DATA_BLOCK_SIZE	= 512,
	MLX5_PCI_CMD_XPORT		= 7,
	MLX5_MKEY_BSF_OCTO_SIZE		= 4,
	MLX5_MAX_PSVS			= 4,
};

enum {
	MLX5_EXTENDED_UD_AV		= 0x80000000,
};

enum {
	MLX5_CQ_STATE_ARMED		= 9,
	MLX5_CQ_STATE_ALWAYS_ARMED	= 0xb,
	MLX5_CQ_STATE_FIRED		= 0xa,
};

enum {
	MLX5_STAT_RATE_OFFSET	= 5,
};

enum {
	MLX5_INLINE_SEG = 0x80000000,
};

enum {
	MLX5_HW_START_PADDING = MLX5_INLINE_SEG,
};

enum {
	MLX5_MIN_PKEY_TABLE_SIZE = 128,
	MLX5_MAX_LOG_PKEY_TABLE  = 5,
};

enum {
	MLX5_MKEY_INBOX_PG_ACCESS = 1 << 31
};

enum {
	MLX5_PFAULT_SUBTYPE_WQE = 0,
	MLX5_PFAULT_SUBTYPE_RDMA = 1,
};

enum {
	MLX5_PERM_LOCAL_READ	= 1 << 2,
	MLX5_PERM_LOCAL_WRITE	= 1 << 3,
	MLX5_PERM_REMOTE_READ	= 1 << 4,
	MLX5_PERM_REMOTE_WRITE	= 1 << 5,
	MLX5_PERM_ATOMIC	= 1 << 6,
	MLX5_PERM_UMR_EN	= 1 << 7,
};

enum {
	MLX5_PCIE_CTRL_SMALL_FENCE	= 1 << 0,
	MLX5_PCIE_CTRL_RELAXED_ORDERING	= 1 << 2,
	MLX5_PCIE_CTRL_NO_SNOOP		= 1 << 3,
	MLX5_PCIE_CTRL_TLP_PROCE_EN	= 1 << 6,
	MLX5_PCIE_CTRL_TPH_MASK		= 3 << 4,
};

enum {
	MLX5_ACCESS_MODE_PA	= 0,
	MLX5_ACCESS_MODE_MTT	= 1,
	MLX5_ACCESS_MODE_KLM	= 2
};

enum {
	MLX5_MKEY_REMOTE_INVAL	= 1 << 24,
	MLX5_MKEY_FLAG_SYNC_UMR = 1 << 29,
	MLX5_MKEY_BSF_EN	= 1 << 30,
	MLX5_MKEY_LEN64		= 1 << 31,
};

enum {
	MLX5_EN_RD	= (u64)1,
	MLX5_EN_WR	= (u64)2
};

enum {
	MLX5_BF_REGS_PER_PAGE		= 4,
	MLX5_MAX_UAR_PAGES		= 1 << 8,
	MLX5_NON_FP_BF_REGS_PER_PAGE	= 2,
	MLX5_MAX_UUARS	= MLX5_MAX_UAR_PAGES * MLX5_NON_FP_BF_REGS_PER_PAGE,
};

enum {
	MLX5_MKEY_MASK_LEN		= 1ull << 0,
	MLX5_MKEY_MASK_PAGE_SIZE	= 1ull << 1,
	MLX5_MKEY_MASK_START_ADDR	= 1ull << 6,
	MLX5_MKEY_MASK_PD		= 1ull << 7,
	MLX5_MKEY_MASK_EN_RINVAL	= 1ull << 8,
	MLX5_MKEY_MASK_EN_SIGERR	= 1ull << 9,
	MLX5_MKEY_MASK_BSF_EN		= 1ull << 12,
	MLX5_MKEY_MASK_KEY		= 1ull << 13,
	MLX5_MKEY_MASK_QPN		= 1ull << 14,
	MLX5_MKEY_MASK_LR		= 1ull << 17,
	MLX5_MKEY_MASK_LW		= 1ull << 18,
	MLX5_MKEY_MASK_RR		= 1ull << 19,
	MLX5_MKEY_MASK_RW		= 1ull << 20,
	MLX5_MKEY_MASK_A		= 1ull << 21,
	MLX5_MKEY_MASK_SMALL_FENCE	= 1ull << 23,
	MLX5_MKEY_MASK_FREE		= 1ull << 29,
};

enum {
	MLX5_UMR_TRANSLATION_OFFSET_EN	= (1 << 4),

	MLX5_UMR_CHECK_NOT_FREE		= (1 << 5),
	MLX5_UMR_CHECK_FREE		= (2 << 5),

	MLX5_UMR_INLINE			= (1 << 7),
};

#define MLX5_UMR_MTT_ALIGNMENT 0x40
#define MLX5_UMR_MTT_MASK      (MLX5_UMR_MTT_ALIGNMENT - 1)
#define MLX5_UMR_MTT_MIN_CHUNK_SIZE MLX5_UMR_MTT_ALIGNMENT

#define MLX5_USER_INDEX_LEN (MLX5_FLD_SZ_BYTES(qpc, user_index) * 8)

enum {
	MLX5_EVENT_QUEUE_TYPE_QP = 0,
	MLX5_EVENT_QUEUE_TYPE_RQ = 1,
	MLX5_EVENT_QUEUE_TYPE_SQ = 2,
};

enum mlx5_event {
	MLX5_EVENT_TYPE_COMP		   = 0x0,

	MLX5_EVENT_TYPE_PATH_MIG	   = 0x01,
	MLX5_EVENT_TYPE_COMM_EST	   = 0x02,
	MLX5_EVENT_TYPE_SQ_DRAINED	   = 0x03,
	MLX5_EVENT_TYPE_SRQ_LAST_WQE	   = 0x13,
	MLX5_EVENT_TYPE_SRQ_RQ_LIMIT	   = 0x14,

	MLX5_EVENT_TYPE_CQ_ERROR	   = 0x04,
	MLX5_EVENT_TYPE_WQ_CATAS_ERROR	   = 0x05,
	MLX5_EVENT_TYPE_PATH_MIG_FAILED	   = 0x07,
	MLX5_EVENT_TYPE_WQ_INVAL_REQ_ERROR = 0x10,
	MLX5_EVENT_TYPE_WQ_ACCESS_ERROR	   = 0x11,
	MLX5_EVENT_TYPE_SRQ_CATAS_ERROR	   = 0x12,

	MLX5_EVENT_TYPE_INTERNAL_ERROR	   = 0x08,
	MLX5_EVENT_TYPE_PORT_CHANGE	   = 0x09,
	MLX5_EVENT_TYPE_GPIO_EVENT	   = 0x15,
	MLX5_EVENT_TYPE_REMOTE_CONFIG	   = 0x19,

	MLX5_EVENT_TYPE_DB_BF_CONGESTION   = 0x1a,
	MLX5_EVENT_TYPE_STALL_EVENT	   = 0x1b,

	MLX5_EVENT_TYPE_CMD		   = 0x0a,
	MLX5_EVENT_TYPE_PAGE_REQUEST	   = 0xb,

	MLX5_EVENT_TYPE_PAGE_FAULT	   = 0xc,
	MLX5_EVENT_TYPE_NIC_VPORT_CHANGE   = 0xd,
};

enum {
	MLX5_PORT_CHANGE_SUBTYPE_DOWN		= 1,
	MLX5_PORT_CHANGE_SUBTYPE_ACTIVE		= 4,
	MLX5_PORT_CHANGE_SUBTYPE_INITIALIZED	= 5,
	MLX5_PORT_CHANGE_SUBTYPE_LID		= 6,
	MLX5_PORT_CHANGE_SUBTYPE_PKEY		= 7,
	MLX5_PORT_CHANGE_SUBTYPE_GUID		= 8,
	MLX5_PORT_CHANGE_SUBTYPE_CLIENT_REREG	= 9,
};

enum {
	MLX5_DEV_CAP_FLAG_XRC		= 1LL <<  3,
	MLX5_DEV_CAP_FLAG_BAD_PKEY_CNTR	= 1LL <<  8,
	MLX5_DEV_CAP_FLAG_BAD_QKEY_CNTR	= 1LL <<  9,
	MLX5_DEV_CAP_FLAG_APM		= 1LL << 17,
	MLX5_DEV_CAP_FLAG_ATOMIC	= 1LL << 18,
	MLX5_DEV_CAP_FLAG_BLOCK_MCAST	= 1LL << 23,
	MLX5_DEV_CAP_FLAG_ON_DMND_PG	= 1LL << 24,
	MLX5_DEV_CAP_FLAG_CQ_MODER	= 1LL << 29,
	MLX5_DEV_CAP_FLAG_RESIZE_CQ	= 1LL << 30,
	MLX5_DEV_CAP_FLAG_DCT		= 1LL << 37,
	MLX5_DEV_CAP_FLAG_SIG_HAND_OVER	= 1LL << 40,
	MLX5_DEV_CAP_FLAG_CMDIF_CSUM	= 3LL << 46,
};

enum {
	MLX5_ROCE_VERSION_1		= 0,
	MLX5_ROCE_VERSION_2		= 2,
};

enum {
	MLX5_ROCE_VERSION_1_CAP		= 1 << MLX5_ROCE_VERSION_1,
	MLX5_ROCE_VERSION_2_CAP		= 1 << MLX5_ROCE_VERSION_2,
};

enum {
	MLX5_ROCE_L3_TYPE_IPV4		= 0,
	MLX5_ROCE_L3_TYPE_IPV6		= 1,
};

enum {
	MLX5_ROCE_L3_TYPE_IPV4_CAP	= 1 << 1,
	MLX5_ROCE_L3_TYPE_IPV6_CAP	= 1 << 2,
};

enum {
	MLX5_OPCODE_NOP			= 0x00,
	MLX5_OPCODE_SEND_INVAL		= 0x01,
	MLX5_OPCODE_RDMA_WRITE		= 0x08,
	MLX5_OPCODE_RDMA_WRITE_IMM	= 0x09,
	MLX5_OPCODE_SEND		= 0x0a,
	MLX5_OPCODE_SEND_IMM		= 0x0b,
	MLX5_OPCODE_LSO			= 0x0e,
	MLX5_OPCODE_RDMA_READ		= 0x10,
	MLX5_OPCODE_ATOMIC_CS		= 0x11,
	MLX5_OPCODE_ATOMIC_FA		= 0x12,
	MLX5_OPCODE_ATOMIC_MASKED_CS	= 0x14,
	MLX5_OPCODE_ATOMIC_MASKED_FA	= 0x15,
	MLX5_OPCODE_BIND_MW		= 0x18,
	MLX5_OPCODE_CONFIG_CMD		= 0x1f,

	MLX5_RECV_OPCODE_RDMA_WRITE_IMM	= 0x00,
	MLX5_RECV_OPCODE_SEND		= 0x01,
	MLX5_RECV_OPCODE_SEND_IMM	= 0x02,
	MLX5_RECV_OPCODE_SEND_INVAL	= 0x03,

	MLX5_CQE_OPCODE_ERROR		= 0x1e,
	MLX5_CQE_OPCODE_RESIZE		= 0x16,

	MLX5_OPCODE_SET_PSV		= 0x20,
	MLX5_OPCODE_GET_PSV		= 0x21,
	MLX5_OPCODE_CHECK_PSV		= 0x22,
	MLX5_OPCODE_RGET_PSV		= 0x26,
	MLX5_OPCODE_RCHECK_PSV		= 0x27,

	MLX5_OPCODE_UMR			= 0x25,

};

enum {
	MLX5_SET_PORT_RESET_QKEY	= 0,
	MLX5_SET_PORT_GUID0		= 16,
	MLX5_SET_PORT_NODE_GUID		= 17,
	MLX5_SET_PORT_SYS_GUID		= 18,
	MLX5_SET_PORT_GID_TABLE		= 19,
	MLX5_SET_PORT_PKEY_TABLE	= 20,
};

enum {
	MLX5_MAX_PAGE_SHIFT		= 31
};

enum {
	MLX5_ADAPTER_PAGE_SHIFT		= 12,
	MLX5_ADAPTER_PAGE_SIZE		= 1 << MLX5_ADAPTER_PAGE_SHIFT,
};

enum {
	MLX5_CAP_OFF_CMDIF_CSUM		= 46,
};

struct mlx5_inbox_hdr {
	__be16		opcode;
	u8		rsvd[4];
	__be16		opmod;
};

struct mlx5_outbox_hdr {
	u8		status;
	u8		rsvd[3];
	__be32		syndrome;
};

struct mlx5_cmd_query_adapter_mbox_in {
	struct mlx5_inbox_hdr	hdr;
	u8			rsvd[8];
};

struct mlx5_cmd_query_adapter_mbox_out {
	struct mlx5_outbox_hdr	hdr;
	u8			rsvd0[24];
	u8			intapin;
	u8			rsvd1[13];
	__be16			vsd_vendor_id;
	u8			vsd[208];
	u8			vsd_psid[16];
};

enum mlx5_odp_transport_cap_bits {
	MLX5_ODP_SUPPORT_SEND	 = 1 << 31,
	MLX5_ODP_SUPPORT_RECV	 = 1 << 30,
	MLX5_ODP_SUPPORT_WRITE	 = 1 << 29,
	MLX5_ODP_SUPPORT_READ	 = 1 << 28,
};

struct mlx5_odp_caps {
	char reserved[0x10];
	struct {
		__be32			rc_odp_caps;
		__be32			uc_odp_caps;
		__be32			ud_odp_caps;
	} per_transport_caps;
	char reserved2[0xe4];
};

struct mlx5_cmd_init_hca_mbox_in {
	struct mlx5_inbox_hdr	hdr;
	u8			rsvd0[2];
	__be16			profile;
	u8			rsvd1[4];
};

struct mlx5_cmd_init_hca_mbox_out {
	struct mlx5_outbox_hdr	hdr;
	u8			rsvd[8];
};

struct mlx5_cmd_teardown_hca_mbox_in {
	struct mlx5_inbox_hdr	hdr;
	u8			rsvd0[2];
	__be16			profile;
	u8			rsvd1[4];
};

struct mlx5_cmd_teardown_hca_mbox_out {
	struct mlx5_outbox_hdr	hdr;
	u8			rsvd[8];
};

struct mlx5_cmd_layout {
	u8		type;
	u8		rsvd0[3];
	__be32		inlen;
	__be64		in_ptr;
	__be32		in[4];
	__be32		out[4];
	__be64		out_ptr;
	__be32		outlen;
	u8		token;
	u8		sig;
	u8		rsvd1;
	u8		status_own;
};


struct health_buffer {
	__be32		assert_var[5];
	__be32		rsvd0[3];
	__be32		assert_exit_ptr;
	__be32		assert_callra;
	__be32		rsvd1[2];
	__be32		fw_ver;
	__be32		hw_id;
	__be32		rsvd2;
	u8		irisc_index;
	u8		synd;
	__be16		ext_synd;
};

struct mlx5_init_seg {
	__be32			fw_rev;
	__be32			cmdif_rev_fw_sub;
	__be32			rsvd0[2];
	__be32			cmdq_addr_h;
	__be32			cmdq_addr_l_sz;
	__be32			cmd_dbell;
	__be32			rsvd1[120];
	__be32			initializing;
	struct health_buffer	health;
	__be32			rsvd2[880];
	__be32			internal_timer_h;
	__be32			internal_timer_l;
<<<<<<< HEAD
	__be32			rsrv3[2];
=======
	__be32			rsvd3[2];
>>>>>>> 34356f64
	__be32			health_counter;
	__be32			rsvd4[1019];
	__be64			ieee1588_clk;
	__be32			ieee1588_clk_type;
	__be32			clr_intx;
};

struct mlx5_eqe_comp {
	__be32	reserved[6];
	__be32	cqn;
};

struct mlx5_eqe_qp_srq {
	__be32	reserved1[5];
	u8	type;
	u8	reserved2[3];
	__be32	qp_srq_n;
};

struct mlx5_eqe_cq_err {
	__be32	cqn;
	u8	reserved1[7];
	u8	syndrome;
};

struct mlx5_eqe_port_state {
	u8	reserved0[8];
	u8	port;
};

struct mlx5_eqe_gpio {
	__be32	reserved0[2];
	__be64	gpio_event;
};

struct mlx5_eqe_congestion {
	u8	type;
	u8	rsvd0;
	u8	congestion_level;
};

struct mlx5_eqe_stall_vl {
	u8	rsvd0[3];
	u8	port_vl;
};

struct mlx5_eqe_cmd {
	__be32	vector;
	__be32	rsvd[6];
};

struct mlx5_eqe_page_req {
	u8		rsvd0[2];
	__be16		func_id;
	__be32		num_pages;
	__be32		rsvd1[5];
};

struct mlx5_eqe_page_fault {
	__be32 bytes_committed;
	union {
		struct {
			u16     reserved1;
			__be16  wqe_index;
			u16	reserved2;
			__be16  packet_length;
			u8	reserved3[12];
		} __packed wqe;
		struct {
			__be32  r_key;
			u16	reserved1;
			__be16  packet_length;
			__be32  rdma_op_len;
			__be64  rdma_va;
		} __packed rdma;
	} __packed;
	__be32 flags_qpn;
} __packed;

struct mlx5_eqe_vport_change {
	u8		rsvd0[2];
	__be16		vport_num;
	__be32		rsvd1[6];
} __packed;

union ev_data {
	__be32				raw[7];
	struct mlx5_eqe_cmd		cmd;
	struct mlx5_eqe_comp		comp;
	struct mlx5_eqe_qp_srq		qp_srq;
	struct mlx5_eqe_cq_err		cq_err;
	struct mlx5_eqe_port_state	port;
	struct mlx5_eqe_gpio		gpio;
	struct mlx5_eqe_congestion	cong;
	struct mlx5_eqe_stall_vl	stall_vl;
	struct mlx5_eqe_page_req	req_pages;
	struct mlx5_eqe_page_fault	page_fault;
	struct mlx5_eqe_vport_change	vport_change;
} __packed;

struct mlx5_eqe {
	u8		rsvd0;
	u8		type;
	u8		rsvd1;
	u8		sub_type;
	__be32		rsvd2[7];
	union ev_data	data;
	__be16		rsvd3;
	u8		signature;
	u8		owner;
} __packed;

struct mlx5_cmd_prot_block {
	u8		data[MLX5_CMD_DATA_BLOCK_SIZE];
	u8		rsvd0[48];
	__be64		next;
	__be32		block_num;
	u8		rsvd1;
	u8		token;
	u8		ctrl_sig;
	u8		sig;
};

enum {
	MLX5_CQE_SYND_FLUSHED_IN_ERROR = 5,
};

struct mlx5_err_cqe {
	u8	rsvd0[32];
	__be32	srqn;
	u8	rsvd1[18];
	u8	vendor_err_synd;
	u8	syndrome;
	__be32	s_wqe_opcode_qpn;
	__be16	wqe_counter;
	u8	signature;
	u8	op_own;
};

struct mlx5_cqe64 {
	u8		rsvd0[4];
	u8		lro_tcppsh_abort_dupack;
	u8		lro_min_ttl;
	__be16		lro_tcp_win;
	__be32		lro_ack_seq_num;
	__be32		rss_hash_result;
	u8		rss_hash_type;
	u8		ml_path;
	u8		rsvd20[2];
	__be16		check_sum;
	__be16		slid;
	__be32		flags_rqpn;
	u8		hds_ip_ext;
	u8		l4_hdr_type_etc;
	__be16		vlan_info;
	__be32		srqn; /* [31:24]: lro_num_seg, [23:0]: srqn */
	__be32		imm_inval_pkey;
	u8		rsvd40[4];
	__be32		byte_cnt;
	__be32		timestamp_h;
	__be32		timestamp_l;
	__be32		sop_drop_qpn;
	__be16		wqe_counter;
	u8		signature;
	u8		op_own;
};

static inline int get_cqe_lro_tcppsh(struct mlx5_cqe64 *cqe)
{
	return (cqe->lro_tcppsh_abort_dupack >> 6) & 1;
}

static inline u8 get_cqe_l4_hdr_type(struct mlx5_cqe64 *cqe)
{
	return (cqe->l4_hdr_type_etc >> 4) & 0x7;
}

static inline int cqe_has_vlan(struct mlx5_cqe64 *cqe)
{
	return !!(cqe->l4_hdr_type_etc & 0x1);
}

static inline u64 get_cqe_ts(struct mlx5_cqe64 *cqe)
{
	u32 hi, lo;

	hi = be32_to_cpu(cqe->timestamp_h);
	lo = be32_to_cpu(cqe->timestamp_l);

	return (u64)lo | ((u64)hi << 32);
}

enum {
	CQE_L4_HDR_TYPE_NONE			= 0x0,
	CQE_L4_HDR_TYPE_TCP_NO_ACK		= 0x1,
	CQE_L4_HDR_TYPE_UDP			= 0x2,
	CQE_L4_HDR_TYPE_TCP_ACK_NO_DATA		= 0x3,
	CQE_L4_HDR_TYPE_TCP_ACK_AND_DATA	= 0x4,
};

enum {
	CQE_RSS_HTYPE_IP	= 0x3 << 6,
	CQE_RSS_HTYPE_L4	= 0x3 << 2,
};

enum {
	MLX5_CQE_ROCE_L3_HEADER_TYPE_GRH	= 0x0,
	MLX5_CQE_ROCE_L3_HEADER_TYPE_IPV6	= 0x1,
	MLX5_CQE_ROCE_L3_HEADER_TYPE_IPV4	= 0x2,
};

enum {
	CQE_L2_OK	= 1 << 0,
	CQE_L3_OK	= 1 << 1,
	CQE_L4_OK	= 1 << 2,
};

struct mlx5_sig_err_cqe {
	u8		rsvd0[16];
	__be32		expected_trans_sig;
	__be32		actual_trans_sig;
	__be32		expected_reftag;
	__be32		actual_reftag;
	__be16		syndrome;
	u8		rsvd22[2];
	__be32		mkey;
	__be64		err_offset;
	u8		rsvd30[8];
	__be32		qpn;
	u8		rsvd38[2];
	u8		signature;
	u8		op_own;
};

struct mlx5_wqe_srq_next_seg {
	u8			rsvd0[2];
	__be16			next_wqe_index;
	u8			signature;
	u8			rsvd1[11];
};

union mlx5_ext_cqe {
	struct ib_grh	grh;
	u8		inl[64];
};

struct mlx5_cqe128 {
	union mlx5_ext_cqe	inl_grh;
	struct mlx5_cqe64	cqe64;
};

struct mlx5_srq_ctx {
	u8			state_log_sz;
	u8			rsvd0[3];
	__be32			flags_xrcd;
	__be32			pgoff_cqn;
	u8			rsvd1[4];
	u8			log_pg_sz;
	u8			rsvd2[7];
	__be32			pd;
	__be16			lwm;
	__be16			wqe_cnt;
	u8			rsvd3[8];
	__be64			db_record;
};

struct mlx5_create_srq_mbox_in {
	struct mlx5_inbox_hdr	hdr;
	__be32			input_srqn;
	u8			rsvd0[4];
	struct mlx5_srq_ctx	ctx;
	u8			rsvd1[208];
	__be64			pas[0];
};

struct mlx5_create_srq_mbox_out {
	struct mlx5_outbox_hdr	hdr;
	__be32			srqn;
	u8			rsvd[4];
};

struct mlx5_destroy_srq_mbox_in {
	struct mlx5_inbox_hdr	hdr;
	__be32			srqn;
	u8			rsvd[4];
};

struct mlx5_destroy_srq_mbox_out {
	struct mlx5_outbox_hdr	hdr;
	u8			rsvd[8];
};

struct mlx5_query_srq_mbox_in {
	struct mlx5_inbox_hdr	hdr;
	__be32			srqn;
	u8			rsvd0[4];
};

struct mlx5_query_srq_mbox_out {
	struct mlx5_outbox_hdr	hdr;
	u8			rsvd0[8];
	struct mlx5_srq_ctx	ctx;
	u8			rsvd1[32];
	__be64			pas[0];
};

struct mlx5_arm_srq_mbox_in {
	struct mlx5_inbox_hdr	hdr;
	__be32			srqn;
	__be16			rsvd;
	__be16			lwm;
};

struct mlx5_arm_srq_mbox_out {
	struct mlx5_outbox_hdr	hdr;
	u8			rsvd[8];
};

struct mlx5_cq_context {
	u8			status;
	u8			cqe_sz_flags;
	u8			st;
	u8			rsvd3;
	u8			rsvd4[6];
	__be16			page_offset;
	__be32			log_sz_usr_page;
	__be16			cq_period;
	__be16			cq_max_count;
	__be16			rsvd20;
	__be16			c_eqn;
	u8			log_pg_sz;
	u8			rsvd25[7];
	__be32			last_notified_index;
	__be32			solicit_producer_index;
	__be32			consumer_counter;
	__be32			producer_counter;
	u8			rsvd48[8];
	__be64			db_record_addr;
};

struct mlx5_create_cq_mbox_in {
	struct mlx5_inbox_hdr	hdr;
	__be32			input_cqn;
	u8			rsvdx[4];
	struct mlx5_cq_context	ctx;
	u8			rsvd6[192];
	__be64			pas[0];
};

struct mlx5_create_cq_mbox_out {
	struct mlx5_outbox_hdr	hdr;
	__be32			cqn;
	u8			rsvd0[4];
};

struct mlx5_destroy_cq_mbox_in {
	struct mlx5_inbox_hdr	hdr;
	__be32			cqn;
	u8			rsvd0[4];
};

struct mlx5_destroy_cq_mbox_out {
	struct mlx5_outbox_hdr	hdr;
	u8			rsvd0[8];
};

struct mlx5_query_cq_mbox_in {
	struct mlx5_inbox_hdr	hdr;
	__be32			cqn;
	u8			rsvd0[4];
};

struct mlx5_query_cq_mbox_out {
	struct mlx5_outbox_hdr	hdr;
	u8			rsvd0[8];
	struct mlx5_cq_context	ctx;
	u8			rsvd6[16];
	__be64			pas[0];
};

struct mlx5_modify_cq_mbox_in {
	struct mlx5_inbox_hdr	hdr;
	__be32			cqn;
	__be32			field_select;
	struct mlx5_cq_context	ctx;
	u8			rsvd[192];
	__be64			pas[0];
};

struct mlx5_modify_cq_mbox_out {
	struct mlx5_outbox_hdr	hdr;
	u8			rsvd[8];
};

struct mlx5_enable_hca_mbox_in {
	struct mlx5_inbox_hdr	hdr;
	u8			rsvd[8];
};

struct mlx5_enable_hca_mbox_out {
	struct mlx5_outbox_hdr	hdr;
	u8			rsvd[8];
};

struct mlx5_disable_hca_mbox_in {
	struct mlx5_inbox_hdr	hdr;
	u8			rsvd[8];
};

struct mlx5_disable_hca_mbox_out {
	struct mlx5_outbox_hdr	hdr;
	u8			rsvd[8];
};

struct mlx5_eq_context {
	u8			status;
	u8			ec_oi;
	u8			st;
	u8			rsvd2[7];
	__be16			page_pffset;
	__be32			log_sz_usr_page;
	u8			rsvd3[7];
	u8			intr;
	u8			log_page_size;
	u8			rsvd4[15];
	__be32			consumer_counter;
	__be32			produser_counter;
	u8			rsvd5[16];
};

struct mlx5_create_eq_mbox_in {
	struct mlx5_inbox_hdr	hdr;
	u8			rsvd0[3];
	u8			input_eqn;
	u8			rsvd1[4];
	struct mlx5_eq_context	ctx;
	u8			rsvd2[8];
	__be64			events_mask;
	u8			rsvd3[176];
	__be64			pas[0];
};

struct mlx5_create_eq_mbox_out {
	struct mlx5_outbox_hdr	hdr;
	u8			rsvd0[3];
	u8			eq_number;
	u8			rsvd1[4];
};

struct mlx5_destroy_eq_mbox_in {
	struct mlx5_inbox_hdr	hdr;
	u8			rsvd0[3];
	u8			eqn;
	u8			rsvd1[4];
};

struct mlx5_destroy_eq_mbox_out {
	struct mlx5_outbox_hdr	hdr;
	u8			rsvd[8];
};

struct mlx5_map_eq_mbox_in {
	struct mlx5_inbox_hdr	hdr;
	__be64			mask;
	u8			mu;
	u8			rsvd0[2];
	u8			eqn;
	u8			rsvd1[24];
};

struct mlx5_map_eq_mbox_out {
	struct mlx5_outbox_hdr	hdr;
	u8			rsvd[8];
};

struct mlx5_query_eq_mbox_in {
	struct mlx5_inbox_hdr	hdr;
	u8			rsvd0[3];
	u8			eqn;
	u8			rsvd1[4];
};

struct mlx5_query_eq_mbox_out {
	struct mlx5_outbox_hdr	hdr;
	u8			rsvd[8];
	struct mlx5_eq_context	ctx;
};

enum {
	MLX5_MKEY_STATUS_FREE = 1 << 6,
};

struct mlx5_mkey_seg {
	/* This is a two bit field occupying bits 31-30.
	 * bit 31 is always 0,
	 * bit 30 is zero for regular MRs and 1 (e.g free) for UMRs that do not have tanslation
	 */
	u8		status;
	u8		pcie_control;
	u8		flags;
	u8		version;
	__be32		qpn_mkey7_0;
	u8		rsvd1[4];
	__be32		flags_pd;
	__be64		start_addr;
	__be64		len;
	__be32		bsfs_octo_size;
	u8		rsvd2[16];
	__be32		xlt_oct_size;
	u8		rsvd3[3];
	u8		log2_page_size;
	u8		rsvd4[4];
};

struct mlx5_query_special_ctxs_mbox_in {
	struct mlx5_inbox_hdr	hdr;
	u8			rsvd[8];
};

struct mlx5_query_special_ctxs_mbox_out {
	struct mlx5_outbox_hdr	hdr;
	__be32			dump_fill_mkey;
	__be32			reserved_lkey;
};

struct mlx5_create_mkey_mbox_in {
	struct mlx5_inbox_hdr	hdr;
	__be32			input_mkey_index;
	__be32			flags;
	struct mlx5_mkey_seg	seg;
	u8			rsvd1[16];
	__be32			xlat_oct_act_size;
	__be32			rsvd2;
	u8			rsvd3[168];
	__be64			pas[0];
};

struct mlx5_create_mkey_mbox_out {
	struct mlx5_outbox_hdr	hdr;
	__be32			mkey;
	u8			rsvd[4];
};

struct mlx5_destroy_mkey_mbox_in {
	struct mlx5_inbox_hdr	hdr;
	__be32			mkey;
	u8			rsvd[4];
};

struct mlx5_destroy_mkey_mbox_out {
	struct mlx5_outbox_hdr	hdr;
	u8			rsvd[8];
};

struct mlx5_query_mkey_mbox_in {
	struct mlx5_inbox_hdr	hdr;
	__be32			mkey;
};

struct mlx5_query_mkey_mbox_out {
	struct mlx5_outbox_hdr	hdr;
	__be64			pas[0];
};

struct mlx5_modify_mkey_mbox_in {
	struct mlx5_inbox_hdr	hdr;
	__be32			mkey;
	__be64			pas[0];
};

struct mlx5_modify_mkey_mbox_out {
	struct mlx5_outbox_hdr	hdr;
	u8			rsvd[8];
};

struct mlx5_dump_mkey_mbox_in {
	struct mlx5_inbox_hdr	hdr;
};

struct mlx5_dump_mkey_mbox_out {
	struct mlx5_outbox_hdr	hdr;
	__be32			mkey;
};

struct mlx5_mad_ifc_mbox_in {
	struct mlx5_inbox_hdr	hdr;
	__be16			remote_lid;
	u8			rsvd0;
	u8			port;
	u8			rsvd1[4];
	u8			data[256];
};

struct mlx5_mad_ifc_mbox_out {
	struct mlx5_outbox_hdr	hdr;
	u8			rsvd[8];
	u8			data[256];
};

struct mlx5_access_reg_mbox_in {
	struct mlx5_inbox_hdr		hdr;
	u8				rsvd0[2];
	__be16				register_id;
	__be32				arg;
	__be32				data[0];
};

struct mlx5_access_reg_mbox_out {
	struct mlx5_outbox_hdr		hdr;
	u8				rsvd[8];
	__be32				data[0];
};

#define MLX5_ATTR_EXTENDED_PORT_INFO	cpu_to_be16(0xff90)

enum {
	MLX_EXT_PORT_CAP_FLAG_EXTENDED_PORT_INFO	= 1 <<  0
};

struct mlx5_allocate_psv_in {
	struct mlx5_inbox_hdr   hdr;
	__be32			npsv_pd;
	__be32			rsvd_psv0;
};

struct mlx5_allocate_psv_out {
	struct mlx5_outbox_hdr  hdr;
	u8			rsvd[8];
	__be32			psv_idx[4];
};

struct mlx5_destroy_psv_in {
	struct mlx5_inbox_hdr	hdr;
	__be32                  psv_number;
	u8                      rsvd[4];
};

struct mlx5_destroy_psv_out {
	struct mlx5_outbox_hdr  hdr;
	u8                      rsvd[8];
};

#define MLX5_CMD_OP_MAX 0x920

enum {
	VPORT_STATE_DOWN		= 0x0,
	VPORT_STATE_UP			= 0x1,
};

enum {
	MLX5_ESW_VPORT_ADMIN_STATE_DOWN  = 0x0,
	MLX5_ESW_VPORT_ADMIN_STATE_UP    = 0x1,
	MLX5_ESW_VPORT_ADMIN_STATE_AUTO  = 0x2,
};

enum {
	MLX5_L3_PROT_TYPE_IPV4		= 0,
	MLX5_L3_PROT_TYPE_IPV6		= 1,
};

enum {
	MLX5_L4_PROT_TYPE_TCP		= 0,
	MLX5_L4_PROT_TYPE_UDP		= 1,
};

enum {
	MLX5_HASH_FIELD_SEL_SRC_IP	= 1 << 0,
	MLX5_HASH_FIELD_SEL_DST_IP	= 1 << 1,
	MLX5_HASH_FIELD_SEL_L4_SPORT	= 1 << 2,
	MLX5_HASH_FIELD_SEL_L4_DPORT	= 1 << 3,
	MLX5_HASH_FIELD_SEL_IPSEC_SPI	= 1 << 4,
};

enum {
	MLX5_MATCH_OUTER_HEADERS	= 1 << 0,
	MLX5_MATCH_MISC_PARAMETERS	= 1 << 1,
	MLX5_MATCH_INNER_HEADERS	= 1 << 2,

};

enum {
	MLX5_FLOW_TABLE_TYPE_NIC_RCV	= 0,
	MLX5_FLOW_TABLE_TYPE_ESWITCH	= 4,
};

enum {
	MLX5_FLOW_CONTEXT_DEST_TYPE_VPORT	= 0,
	MLX5_FLOW_CONTEXT_DEST_TYPE_FLOW_TABLE	= 1,
	MLX5_FLOW_CONTEXT_DEST_TYPE_TIR		= 2,
};

enum mlx5_list_type {
	MLX5_NVPRT_LIST_TYPE_UC   = 0x0,
	MLX5_NVPRT_LIST_TYPE_MC   = 0x1,
	MLX5_NVPRT_LIST_TYPE_VLAN = 0x2,
};

enum {
	MLX5_RQC_RQ_TYPE_MEMORY_RQ_INLINE = 0x0,
	MLX5_RQC_RQ_TYPE_MEMORY_RQ_RPM    = 0x1,
};

/* MLX5 DEV CAPs */

/* TODO: EAT.ME */
enum mlx5_cap_mode {
	HCA_CAP_OPMOD_GET_MAX	= 0,
	HCA_CAP_OPMOD_GET_CUR	= 1,
};

enum mlx5_cap_type {
	MLX5_CAP_GENERAL = 0,
	MLX5_CAP_ETHERNET_OFFLOADS,
	MLX5_CAP_ODP,
	MLX5_CAP_ATOMIC,
	MLX5_CAP_ROCE,
	MLX5_CAP_IPOIB_OFFLOADS,
	MLX5_CAP_EOIB_OFFLOADS,
	MLX5_CAP_FLOW_TABLE,
	MLX5_CAP_ESWITCH_FLOW_TABLE,
	MLX5_CAP_ESWITCH,
	/* NUM OF CAP Types */
	MLX5_CAP_NUM
};

/* GET Dev Caps macros */
#define MLX5_CAP_GEN(mdev, cap) \
	MLX5_GET(cmd_hca_cap, mdev->hca_caps_cur[MLX5_CAP_GENERAL], cap)

#define MLX5_CAP_GEN_MAX(mdev, cap) \
	MLX5_GET(cmd_hca_cap, mdev->hca_caps_max[MLX5_CAP_GENERAL], cap)

#define MLX5_CAP_ETH(mdev, cap) \
	MLX5_GET(per_protocol_networking_offload_caps,\
		 mdev->hca_caps_cur[MLX5_CAP_ETHERNET_OFFLOADS], cap)

#define MLX5_CAP_ETH_MAX(mdev, cap) \
	MLX5_GET(per_protocol_networking_offload_caps,\
		 mdev->hca_caps_max[MLX5_CAP_ETHERNET_OFFLOADS], cap)

#define MLX5_CAP_ROCE(mdev, cap) \
	MLX5_GET(roce_cap, mdev->hca_caps_cur[MLX5_CAP_ROCE], cap)

#define MLX5_CAP_ROCE_MAX(mdev, cap) \
	MLX5_GET(roce_cap, mdev->hca_caps_max[MLX5_CAP_ROCE], cap)

#define MLX5_CAP_ATOMIC(mdev, cap) \
	MLX5_GET(atomic_caps, mdev->hca_caps_cur[MLX5_CAP_ATOMIC], cap)

#define MLX5_CAP_ATOMIC_MAX(mdev, cap) \
	MLX5_GET(atomic_caps, mdev->hca_caps_max[MLX5_CAP_ATOMIC], cap)

#define MLX5_CAP_FLOWTABLE(mdev, cap) \
	MLX5_GET(flow_table_nic_cap, mdev->hca_caps_cur[MLX5_CAP_FLOW_TABLE], cap)

#define MLX5_CAP_FLOWTABLE_MAX(mdev, cap) \
	MLX5_GET(flow_table_nic_cap, mdev->hca_caps_max[MLX5_CAP_FLOW_TABLE], cap)

#define MLX5_CAP_ESW_FLOWTABLE(mdev, cap) \
	MLX5_GET(flow_table_eswitch_cap, \
		 mdev->hca_caps_cur[MLX5_CAP_ESWITCH_FLOW_TABLE], cap)

#define MLX5_CAP_ESW_FLOWTABLE_MAX(mdev, cap) \
	MLX5_GET(flow_table_eswitch_cap, \
		 mdev->hca_caps_max[MLX5_CAP_ESWITCH_FLOW_TABLE], cap)

#define MLX5_CAP_ESW_FLOWTABLE_FDB(mdev, cap) \
	MLX5_CAP_ESW_FLOWTABLE(mdev, flow_table_properties_nic_esw_fdb.cap)

#define MLX5_CAP_ESW_FLOWTABLE_FDB_MAX(mdev, cap) \
	MLX5_CAP_ESW_FLOWTABLE_MAX(mdev, flow_table_properties_nic_esw_fdb.cap)

#define MLX5_CAP_ESW(mdev, cap) \
	MLX5_GET(e_switch_cap, \
		 mdev->hca_caps_cur[MLX5_CAP_ESWITCH], cap)

#define MLX5_CAP_ESW_MAX(mdev, cap) \
	MLX5_GET(e_switch_cap, \
		 mdev->hca_caps_max[MLX5_CAP_ESWITCH], cap)

#define MLX5_CAP_ODP(mdev, cap)\
	MLX5_GET(odp_cap, mdev->hca_caps_cur[MLX5_CAP_ODP], cap)

enum {
	MLX5_CMD_STAT_OK			= 0x0,
	MLX5_CMD_STAT_INT_ERR			= 0x1,
	MLX5_CMD_STAT_BAD_OP_ERR		= 0x2,
	MLX5_CMD_STAT_BAD_PARAM_ERR		= 0x3,
	MLX5_CMD_STAT_BAD_SYS_STATE_ERR		= 0x4,
	MLX5_CMD_STAT_BAD_RES_ERR		= 0x5,
	MLX5_CMD_STAT_RES_BUSY			= 0x6,
	MLX5_CMD_STAT_LIM_ERR			= 0x8,
	MLX5_CMD_STAT_BAD_RES_STATE_ERR		= 0x9,
	MLX5_CMD_STAT_IX_ERR			= 0xa,
	MLX5_CMD_STAT_NO_RES_ERR		= 0xf,
	MLX5_CMD_STAT_BAD_INP_LEN_ERR		= 0x50,
	MLX5_CMD_STAT_BAD_OUTP_LEN_ERR		= 0x51,
	MLX5_CMD_STAT_BAD_QP_STATE_ERR		= 0x10,
	MLX5_CMD_STAT_BAD_PKT_ERR		= 0x30,
	MLX5_CMD_STAT_BAD_SIZE_OUTS_CQES_ERR	= 0x40,
};

enum {
	MLX5_IEEE_802_3_COUNTERS_GROUP	      = 0x0,
	MLX5_RFC_2863_COUNTERS_GROUP	      = 0x1,
	MLX5_RFC_2819_COUNTERS_GROUP	      = 0x2,
	MLX5_RFC_3635_COUNTERS_GROUP	      = 0x3,
	MLX5_ETHERNET_EXTENDED_COUNTERS_GROUP = 0x5,
	MLX5_PER_PRIORITY_COUNTERS_GROUP      = 0x10,
	MLX5_PER_TRAFFIC_CLASS_COUNTERS_GROUP = 0x11
};

static inline u16 mlx5_to_sw_pkey_sz(int pkey_sz)
{
	if (pkey_sz > MLX5_MAX_LOG_PKEY_TABLE)
		return 0;
	return MLX5_MIN_PKEY_TABLE_SIZE << pkey_sz;
}

#define MLX5_BY_PASS_NUM_PRIOS 9

#endif /* MLX5_DEVICE_H */<|MERGE_RESOLUTION|>--- conflicted
+++ resolved
@@ -474,11 +474,7 @@
 	__be32			rsvd2[880];
 	__be32			internal_timer_h;
 	__be32			internal_timer_l;
-<<<<<<< HEAD
-	__be32			rsrv3[2];
-=======
 	__be32			rsvd3[2];
->>>>>>> 34356f64
 	__be32			health_counter;
 	__be32			rsvd4[1019];
 	__be64			ieee1588_clk;
