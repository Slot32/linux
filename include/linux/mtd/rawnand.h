--- conflicted
+++ resolved
@@ -227,257 +227,6 @@
 #define NAND_CI_CELLTYPE_MSK	0x0C
 #define NAND_CI_CELLTYPE_SHIFT	2
 
-<<<<<<< HEAD
-/* Keep gcc happy */
-struct nand_chip;
-
-/* ONFI version bits */
-#define ONFI_VERSION_1_0		BIT(1)
-#define ONFI_VERSION_2_0		BIT(2)
-#define ONFI_VERSION_2_1		BIT(3)
-#define ONFI_VERSION_2_2		BIT(4)
-#define ONFI_VERSION_2_3		BIT(5)
-#define ONFI_VERSION_3_0		BIT(6)
-#define ONFI_VERSION_3_1		BIT(7)
-#define ONFI_VERSION_3_2		BIT(8)
-#define ONFI_VERSION_4_0		BIT(9)
-
-/* ONFI features */
-#define ONFI_FEATURE_16_BIT_BUS		(1 << 0)
-#define ONFI_FEATURE_EXT_PARAM_PAGE	(1 << 7)
-
-/* ONFI timing mode, used in both asynchronous and synchronous mode */
-#define ONFI_TIMING_MODE_0		(1 << 0)
-#define ONFI_TIMING_MODE_1		(1 << 1)
-#define ONFI_TIMING_MODE_2		(1 << 2)
-#define ONFI_TIMING_MODE_3		(1 << 3)
-#define ONFI_TIMING_MODE_4		(1 << 4)
-#define ONFI_TIMING_MODE_5		(1 << 5)
-#define ONFI_TIMING_MODE_UNKNOWN	(1 << 6)
-
-/* ONFI feature number/address */
-#define ONFI_FEATURE_NUMBER		256
-#define ONFI_FEATURE_ADDR_TIMING_MODE	0x1
-
-/* Vendor-specific feature address (Micron) */
-#define ONFI_FEATURE_ADDR_READ_RETRY	0x89
-#define ONFI_FEATURE_ON_DIE_ECC		0x90
-#define   ONFI_FEATURE_ON_DIE_ECC_EN	BIT(3)
-
-/* ONFI subfeature parameters length */
-#define ONFI_SUBFEATURE_PARAM_LEN	4
-
-/* ONFI optional commands SET/GET FEATURES supported? */
-#define ONFI_OPT_CMD_SET_GET_FEATURES	(1 << 2)
-
-struct nand_onfi_params {
-	/* rev info and features block */
-	/* 'O' 'N' 'F' 'I'  */
-	u8 sig[4];
-	__le16 revision;
-	__le16 features;
-	__le16 opt_cmd;
-	u8 reserved0[2];
-	__le16 ext_param_page_length; /* since ONFI 2.1 */
-	u8 num_of_param_pages;        /* since ONFI 2.1 */
-	u8 reserved1[17];
-
-	/* manufacturer information block */
-	char manufacturer[12];
-	char model[20];
-	u8 jedec_id;
-	__le16 date_code;
-	u8 reserved2[13];
-
-	/* memory organization block */
-	__le32 byte_per_page;
-	__le16 spare_bytes_per_page;
-	__le32 data_bytes_per_ppage;
-	__le16 spare_bytes_per_ppage;
-	__le32 pages_per_block;
-	__le32 blocks_per_lun;
-	u8 lun_count;
-	u8 addr_cycles;
-	u8 bits_per_cell;
-	__le16 bb_per_lun;
-	__le16 block_endurance;
-	u8 guaranteed_good_blocks;
-	__le16 guaranteed_block_endurance;
-	u8 programs_per_page;
-	u8 ppage_attr;
-	u8 ecc_bits;
-	u8 interleaved_bits;
-	u8 interleaved_ops;
-	u8 reserved3[13];
-
-	/* electrical parameter block */
-	u8 io_pin_capacitance_max;
-	__le16 async_timing_mode;
-	__le16 program_cache_timing_mode;
-	__le16 t_prog;
-	__le16 t_bers;
-	__le16 t_r;
-	__le16 t_ccs;
-	__le16 src_sync_timing_mode;
-	u8 src_ssync_features;
-	__le16 clk_pin_capacitance_typ;
-	__le16 io_pin_capacitance_typ;
-	__le16 input_pin_capacitance_typ;
-	u8 input_pin_capacitance_max;
-	u8 driver_strength_support;
-	__le16 t_int_r;
-	__le16 t_adl;
-	u8 reserved4[8];
-
-	/* vendor */
-	__le16 vendor_revision;
-	u8 vendor[88];
-
-	__le16 crc;
-} __packed;
-
-#define ONFI_CRC_BASE	0x4F4E
-
-/* Extended ECC information Block Definition (since ONFI 2.1) */
-struct onfi_ext_ecc_info {
-	u8 ecc_bits;
-	u8 codeword_size;
-	__le16 bb_per_lun;
-	__le16 block_endurance;
-	u8 reserved[2];
-} __packed;
-
-#define ONFI_SECTION_TYPE_0	0	/* Unused section. */
-#define ONFI_SECTION_TYPE_1	1	/* for additional sections. */
-#define ONFI_SECTION_TYPE_2	2	/* for ECC information. */
-struct onfi_ext_section {
-	u8 type;
-	u8 length;
-} __packed;
-
-#define ONFI_EXT_SECTION_MAX 8
-
-/* Extended Parameter Page Definition (since ONFI 2.1) */
-struct onfi_ext_param_page {
-	__le16 crc;
-	u8 sig[4];             /* 'E' 'P' 'P' 'S' */
-	u8 reserved0[10];
-	struct onfi_ext_section sections[ONFI_EXT_SECTION_MAX];
-
-	/*
-	 * The actual size of the Extended Parameter Page is in
-	 * @ext_param_page_length of nand_onfi_params{}.
-	 * The following are the variable length sections.
-	 * So we do not add any fields below. Please see the ONFI spec.
-	 */
-} __packed;
-
-struct jedec_ecc_info {
-	u8 ecc_bits;
-	u8 codeword_size;
-	__le16 bb_per_lun;
-	__le16 block_endurance;
-	u8 reserved[2];
-} __packed;
-
-/* JEDEC features */
-#define JEDEC_FEATURE_16_BIT_BUS	(1 << 0)
-
-struct nand_jedec_params {
-	/* rev info and features block */
-	/* 'J' 'E' 'S' 'D'  */
-	u8 sig[4];
-	__le16 revision;
-	__le16 features;
-	u8 opt_cmd[3];
-	__le16 sec_cmd;
-	u8 num_of_param_pages;
-	u8 reserved0[18];
-
-	/* manufacturer information block */
-	char manufacturer[12];
-	char model[20];
-	u8 jedec_id[6];
-	u8 reserved1[10];
-
-	/* memory organization block */
-	__le32 byte_per_page;
-	__le16 spare_bytes_per_page;
-	u8 reserved2[6];
-	__le32 pages_per_block;
-	__le32 blocks_per_lun;
-	u8 lun_count;
-	u8 addr_cycles;
-	u8 bits_per_cell;
-	u8 programs_per_page;
-	u8 multi_plane_addr;
-	u8 multi_plane_op_attr;
-	u8 reserved3[38];
-
-	/* electrical parameter block */
-	__le16 async_sdr_speed_grade;
-	__le16 toggle_ddr_speed_grade;
-	__le16 sync_ddr_speed_grade;
-	u8 async_sdr_features;
-	u8 toggle_ddr_features;
-	u8 sync_ddr_features;
-	__le16 t_prog;
-	__le16 t_bers;
-	__le16 t_r;
-	__le16 t_r_multi_plane;
-	__le16 t_ccs;
-	__le16 io_pin_capacitance_typ;
-	__le16 input_pin_capacitance_typ;
-	__le16 clk_pin_capacitance_typ;
-	u8 driver_strength_support;
-	__le16 t_adl;
-	u8 reserved4[36];
-
-	/* ECC and endurance block */
-	u8 guaranteed_good_blocks;
-	__le16 guaranteed_block_endurance;
-	struct jedec_ecc_info ecc_info[4];
-	u8 reserved5[29];
-
-	/* reserved */
-	u8 reserved6[148];
-
-	/* vendor */
-	__le16 vendor_rev_num;
-	u8 reserved7[88];
-
-	/* CRC for Parameter Page */
-	__le16 crc;
-} __packed;
-
-/**
- * struct onfi_params - ONFI specific parameters that will be reused
- * @version: ONFI version (BCD encoded), 0 if ONFI is not supported
- * @tPROG: Page program time
- * @tBERS: Block erase time
- * @tR: Page read time
- * @tCCS: Change column setup time
- * @async_timing_mode: Supported asynchronous timing mode
- * @src_sync_timing_mode: Supported synchronous timing mode
- * @vendor_revision: Vendor specific revision number
- * @vendor: Vendor specific data
- * @jedec_id: Jedec ID of nand flash device
- */
-struct onfi_params {
-	int version;
-	u16 tPROG;
-	u16 tBERS;
-	u16 tR;
-	u16 tCCS;
-	u16 async_timing_mode;
-	u16 src_sync_timing_mode;
-	u16 vendor_revision;
-	u8 vendor[88];
-	u8 jedec_id;
-};
-
-=======
->>>>>>> e0d688d4
 /**
  * struct nand_parameters - NAND generic parameters from the parameter page
  * @model: Model name
@@ -689,7 +438,6 @@
  * @tWHR_min: WE# high to RE# low
  * @tWP_min: WE# pulse width
  * @tWW_min: WP# transition to WE# low
- * @mode: sdr timing mode value
  */
 struct nand_sdr_timings {
 	u64 tBERS_max;
@@ -730,7 +478,6 @@
 	u32 tWHR_min;
 	u32 tWP_min;
 	u32 tWW_min;
-	u8 mode;
 };
 
 /**
@@ -1540,26 +1287,6 @@
 
 /* return the supported synchronous timing mode. */
 static inline int onfi_get_sync_timing_mode(struct nand_chip *chip)
-<<<<<<< HEAD
-{
-	if (!chip->parameters.onfi)
-		return ONFI_TIMING_MODE_UNKNOWN;
-
-	return le16_to_cpu(chip->parameters.onfi->src_sync_timing_mode);
-}
-
-int onfi_fill_data_interface(struct nand_chip *chip,
-			     enum nand_data_interface_type type,
-			     int timing_mode);
-
-/*
- * Check if it is a SLC nand.
- * The !nand_is_slc() can be used to check the MLC/TLC nand chips.
- * We do not distinguish the MLC and TLC now.
- */
-static inline bool nand_is_slc(struct nand_chip *chip)
-=======
->>>>>>> e0d688d4
 {
 	if (!chip->parameters.onfi)
 		return ONFI_TIMING_MODE_UNKNOWN;
