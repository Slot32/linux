/* SPDX-License-Identifier: GPL-2.0-only */
/*
 * cec - HDMI Consumer Electronics Control support header
 *
 * Copyright 2016 Cisco Systems, Inc. and/or its affiliates. All rights reserved.
 */

#ifndef _MEDIA_CEC_H
#define _MEDIA_CEC_H

#include <linux/poll.h>
#include <linux/fs.h>
#include <linux/debugfs.h>
#include <linux/device.h>
#include <linux/cdev.h>
#include <linux/kthread.h>
#include <linux/timer.h>
#include <linux/cec-funcs.h>
#include <media/rc-core.h>
#include <media/cec-notifier.h>

#define CEC_CAP_DEFAULTS (CEC_CAP_LOG_ADDRS | CEC_CAP_TRANSMIT | \
			  CEC_CAP_PASSTHROUGH | CEC_CAP_RC)

/**
 * struct cec_devnode - cec device node
 * @dev:	cec device
 * @cdev:	cec character device
 * @minor:	device node minor number
 * @registered:	the device was correctly registered
 * @unregistered: the device was unregistered
 * @fhs_lock:	lock to control access to the filehandle list
 * @fhs:	the list of open filehandles (cec_fh)
 *
 * This structure represents a cec-related device node.
 *
 * The @parent is a physical device. It must be set by core or device drivers
 * before registering the node.
 */
struct cec_devnode {
	/* sysfs */
	struct device dev;
	struct cdev cdev;

	/* device info */
	int minor;
	bool registered;
	bool unregistered;
	struct list_head fhs;
	struct mutex lock;
};

struct cec_adapter;
struct cec_data;
struct cec_pin;

struct cec_data {
	struct list_head list;
	struct list_head xfer_list;
	struct cec_adapter *adap;
	struct cec_msg msg;
	struct cec_fh *fh;
	struct delayed_work work;
	struct completion c;
	u8 attempts;
	bool new_initiator;
	bool blocking;
	bool completed;
};

struct cec_msg_entry {
	struct list_head	list;
	struct cec_msg		msg;
};

struct cec_event_entry {
	struct list_head	list;
	struct cec_event	ev;
};

#define CEC_NUM_CORE_EVENTS 2
#define CEC_NUM_EVENTS CEC_EVENT_PIN_5V_HIGH

struct cec_fh {
	struct list_head	list;
	struct list_head	xfer_list;
	struct cec_adapter	*adap;
	u8			mode_initiator;
	u8			mode_follower;

	/* Events */
	wait_queue_head_t	wait;
	struct mutex		lock;
	struct list_head	events[CEC_NUM_EVENTS]; /* queued events */
	u16			queued_events[CEC_NUM_EVENTS];
	unsigned int		total_queued_events;
	struct cec_event_entry	core_events[CEC_NUM_CORE_EVENTS];
	struct list_head	msgs; /* queued messages */
	unsigned int		queued_msgs;
};

#define CEC_SIGNAL_FREE_TIME_RETRY		3
#define CEC_SIGNAL_FREE_TIME_NEW_INITIATOR	5
#define CEC_SIGNAL_FREE_TIME_NEXT_XFER		7

/* The nominal data bit period is 2.4 ms */
#define CEC_FREE_TIME_TO_USEC(ft)		((ft) * 2400)

struct cec_adap_ops {
	/* Low-level callbacks */
	int (*adap_enable)(struct cec_adapter *adap, bool enable);
	int (*adap_monitor_all_enable)(struct cec_adapter *adap, bool enable);
	int (*adap_monitor_pin_enable)(struct cec_adapter *adap, bool enable);
	int (*adap_log_addr)(struct cec_adapter *adap, u8 logical_addr);
	int (*adap_transmit)(struct cec_adapter *adap, u8 attempts,
			     u32 signal_free_time, struct cec_msg *msg);
	void (*adap_status)(struct cec_adapter *adap, struct seq_file *file);
	void (*adap_free)(struct cec_adapter *adap);

	/* Error injection callbacks */
	int (*error_inj_show)(struct cec_adapter *adap, struct seq_file *sf);
	bool (*error_inj_parse_line)(struct cec_adapter *adap, char *line);

	/* High-level CEC message callback */
	int (*received)(struct cec_adapter *adap, struct cec_msg *msg);
};

/*
 * The minimum message length you can receive (excepting poll messages) is 2.
 * With a transfer rate of at most 36 bytes per second this makes 18 messages
 * per second worst case.
 *
 * We queue at most 3 seconds worth of received messages. The CEC specification
 * requires that messages are replied to within a second, so 3 seconds should
 * give more than enough margin. Since most messages are actually more than 2
 * bytes, this is in practice a lot more than 3 seconds.
 */
#define CEC_MAX_MSG_RX_QUEUE_SZ		(18 * 3)

/*
 * The transmit queue is limited to 1 second worth of messages (worst case).
 * Messages can be transmitted by userspace and kernel space. But for both it
 * makes no sense to have a lot of messages queued up. One second seems
 * reasonable.
 */
#define CEC_MAX_MSG_TX_QUEUE_SZ		(18 * 1)

struct cec_adapter {
	struct module *owner;
	char name[32];
	struct cec_devnode devnode;
	struct mutex lock;
	struct rc_dev *rc;

	struct list_head transmit_queue;
	unsigned int transmit_queue_sz;
	struct list_head wait_queue;
	struct cec_data *transmitting;

	struct task_struct *kthread_config;
	struct completion config_completion;

	struct task_struct *kthread;
	wait_queue_head_t kthread_waitq;
	wait_queue_head_t waitq;

	const struct cec_adap_ops *ops;
	void *priv;
	u32 capabilities;
	u8 available_log_addrs;

	u16 phys_addr;
	bool needs_hpd;
	bool is_configuring;
	bool is_configured;
	bool cec_pin_is_high;
	u32 monitor_all_cnt;
	u32 monitor_pin_cnt;
	u32 follower_cnt;
	struct cec_fh *cec_follower;
	struct cec_fh *cec_initiator;
	bool passthrough;
	struct cec_log_addrs log_addrs;

	u32 tx_timeouts;

#ifdef CONFIG_CEC_NOTIFIER
	struct cec_notifier *notifier;
#endif
#ifdef CONFIG_CEC_PIN
	struct cec_pin *pin;
#endif

	struct dentry *cec_dir;
	struct dentry *status_file;
	struct dentry *error_inj_file;

	u16 phys_addrs[15];
	u32 sequence;

	char device_name[32];
	char input_phys[32];
	char input_drv[32];
};

static inline void *cec_get_drvdata(const struct cec_adapter *adap)
{
	return adap->priv;
}

static inline bool cec_has_log_addr(const struct cec_adapter *adap, u8 log_addr)
{
	return adap->log_addrs.log_addr_mask & (1 << log_addr);
}

static inline bool cec_is_sink(const struct cec_adapter *adap)
{
	return adap->phys_addr == 0;
}

/**
 * cec_is_registered() - is the CEC adapter registered?
 *
 * @adap:	the CEC adapter, may be NULL.
 *
 * Return: true if the adapter is registered, false otherwise.
 */
static inline bool cec_is_registered(const struct cec_adapter *adap)
{
	return adap && adap->devnode.registered;
}

#define cec_phys_addr_exp(pa) \
	((pa) >> 12), ((pa) >> 8) & 0xf, ((pa) >> 4) & 0xf, (pa) & 0xf

struct edid;

#if IS_REACHABLE(CONFIG_CEC_CORE)
struct cec_adapter *cec_allocate_adapter(const struct cec_adap_ops *ops,
		void *priv, const char *name, u32 caps, u8 available_las);
int cec_register_adapter(struct cec_adapter *adap, struct device *parent);
void cec_unregister_adapter(struct cec_adapter *adap);
void cec_delete_adapter(struct cec_adapter *adap);

int cec_s_log_addrs(struct cec_adapter *adap, struct cec_log_addrs *log_addrs,
		    bool block);
void cec_s_phys_addr(struct cec_adapter *adap, u16 phys_addr,
		     bool block);
void cec_s_phys_addr_from_edid(struct cec_adapter *adap,
			       const struct edid *edid);
int cec_transmit_msg(struct cec_adapter *adap, struct cec_msg *msg,
		     bool block);

/* Called by the adapter */
void cec_transmit_done_ts(struct cec_adapter *adap, u8 status,
			  u8 arb_lost_cnt, u8 nack_cnt, u8 low_drive_cnt,
			  u8 error_cnt, ktime_t ts);

static inline void cec_transmit_done(struct cec_adapter *adap, u8 status,
				     u8 arb_lost_cnt, u8 nack_cnt,
				     u8 low_drive_cnt, u8 error_cnt)
{
	cec_transmit_done_ts(adap, status, arb_lost_cnt, nack_cnt,
			     low_drive_cnt, error_cnt, ktime_get());
}
/*
 * Simplified version of cec_transmit_done for hardware that doesn't retry
 * failed transmits. So this is always just one attempt in which case
 * the status is sufficient.
 */
void cec_transmit_attempt_done_ts(struct cec_adapter *adap,
				  u8 status, ktime_t ts);

static inline void cec_transmit_attempt_done(struct cec_adapter *adap,
					     u8 status)
{
	cec_transmit_attempt_done_ts(adap, status, ktime_get());
}

void cec_received_msg_ts(struct cec_adapter *adap,
			 struct cec_msg *msg, ktime_t ts);

static inline void cec_received_msg(struct cec_adapter *adap,
				    struct cec_msg *msg)
{
	cec_received_msg_ts(adap, msg, ktime_get());
}

/**
 * cec_queue_pin_cec_event() - queue a CEC pin event with a given timestamp.
 *
 * @adap:	pointer to the cec adapter
 * @is_high:	when true the CEC pin is high, otherwise it is low
 * @dropped_events: when true some events were dropped
 * @ts:		the timestamp for this event
 *
 */
void cec_queue_pin_cec_event(struct cec_adapter *adap, bool is_high,
			     bool dropped_events, ktime_t ts);

/**
 * cec_queue_pin_hpd_event() - queue a pin event with a given timestamp.
 *
 * @adap:	pointer to the cec adapter
 * @is_high:	when true the HPD pin is high, otherwise it is low
 * @ts:		the timestamp for this event
 *
 */
void cec_queue_pin_hpd_event(struct cec_adapter *adap, bool is_high, ktime_t ts);

/**
 * cec_queue_pin_5v_event() - queue a pin event with a given timestamp.
 *
 * @adap:	pointer to the cec adapter
 * @is_high:	when true the 5V pin is high, otherwise it is low
 * @ts:		the timestamp for this event
 *
 */
void cec_queue_pin_5v_event(struct cec_adapter *adap, bool is_high, ktime_t ts);

/**
 * cec_get_edid_phys_addr() - find and return the physical address
 *
 * @edid:	pointer to the EDID data
 * @size:	size in bytes of the EDID data
 * @offset:	If not %NULL then the location of the physical address
 *		bytes in the EDID will be returned here. This is set to 0
 *		if there is no physical address found.
 *
 * Return: the physical address or CEC_PHYS_ADDR_INVALID if there is none.
 */
u16 cec_get_edid_phys_addr(const u8 *edid, unsigned int size,
			   unsigned int *offset);

#else

static inline int cec_register_adapter(struct cec_adapter *adap,
				       struct device *parent)
{
	return 0;
}

static inline void cec_unregister_adapter(struct cec_adapter *adap)
{
}

static inline void cec_delete_adapter(struct cec_adapter *adap)
{
}

static inline void cec_s_phys_addr(struct cec_adapter *adap, u16 phys_addr,
				   bool block)
{
}

static inline void cec_s_phys_addr_from_edid(struct cec_adapter *adap,
					     const struct edid *edid)
{
}

static inline u16 cec_get_edid_phys_addr(const u8 *edid, unsigned int size,
					 unsigned int *offset)
{
	if (offset)
		*offset = 0;
	return CEC_PHYS_ADDR_INVALID;
}

<<<<<<< HEAD
=======
static inline void cec_set_edid_phys_addr(u8 *edid, unsigned int size,
					  u16 phys_addr)
{
}

static inline u16 cec_phys_addr_for_input(u16 phys_addr, u8 input)
{
	return CEC_PHYS_ADDR_INVALID;
}

static inline int cec_phys_addr_validate(u16 phys_addr, u16 *parent, u16 *port)
{
	if (parent)
		*parent = phys_addr;
	if (port)
		*port = 0;
	return 0;
}

>>>>>>> 9c71c6e9
#endif

/**
 * cec_phys_addr_invalidate() - set the physical address to INVALID
 *
 * @adap:	the CEC adapter
 *
 * This is a simple helper function to invalidate the physical
 * address.
 */
static inline void cec_phys_addr_invalidate(struct cec_adapter *adap)
{
	cec_s_phys_addr(adap, CEC_PHYS_ADDR_INVALID, false);
}

/**
 * cec_get_edid_spa_location() - find location of the Source Physical Address
 *
 * @edid: the EDID
 * @size: the size of the EDID
 *
 * This EDID is expected to be a CEA-861 compliant, which means that there are
 * at least two blocks and one or more of the extensions blocks are CEA-861
 * blocks.
 *
 * The returned location is guaranteed to be <= size-2.
 *
 * This is an inline function since it is used by both CEC and V4L2.
 * Ideally this would go in a module shared by both, but it is overkill to do
 * that for just a single function.
 */
static inline unsigned int cec_get_edid_spa_location(const u8 *edid,
						     unsigned int size)
{
	unsigned int blocks = size / 128;
	unsigned int block;
	u8 d;

	/* Sanity check: at least 2 blocks and a multiple of the block size */
	if (blocks < 2 || size % 128)
		return 0;

	/*
	 * If there are fewer extension blocks than the size, then update
	 * 'blocks'. It is allowed to have more extension blocks than the size,
	 * since some hardware can only read e.g. 256 bytes of the EDID, even
	 * though more blocks are present. The first CEA-861 extension block
	 * should normally be in block 1 anyway.
	 */
	if (edid[0x7e] + 1 < blocks)
		blocks = edid[0x7e] + 1;

	for (block = 1; block < blocks; block++) {
		unsigned int offset = block * 128;

		/* Skip any non-CEA-861 extension blocks */
		if (edid[offset] != 0x02 || edid[offset + 1] != 0x03)
			continue;

		/* search Vendor Specific Data Block (tag 3) */
		d = edid[offset + 2] & 0x7f;
		/* Check if there are Data Blocks */
		if (d <= 4)
			continue;
		if (d > 4) {
			unsigned int i = offset + 4;
			unsigned int end = offset + d;

			/* Note: 'end' is always < 'size' */
			do {
				u8 tag = edid[i] >> 5;
				u8 len = edid[i] & 0x1f;

				if (tag == 3 && len >= 5 && i + len <= end &&
				    edid[i + 1] == 0x03 &&
				    edid[i + 2] == 0x0c &&
				    edid[i + 3] == 0x00)
					return i + 4;
				i += len + 1;
			} while (i < end);
		}
	}
	return 0;
}

#endif /* _MEDIA_CEC_H */<|MERGE_RESOLUTION|>--- conflicted
+++ resolved
@@ -366,28 +366,6 @@
 	return CEC_PHYS_ADDR_INVALID;
 }
 
-<<<<<<< HEAD
-=======
-static inline void cec_set_edid_phys_addr(u8 *edid, unsigned int size,
-					  u16 phys_addr)
-{
-}
-
-static inline u16 cec_phys_addr_for_input(u16 phys_addr, u8 input)
-{
-	return CEC_PHYS_ADDR_INVALID;
-}
-
-static inline int cec_phys_addr_validate(u16 phys_addr, u16 *parent, u16 *port)
-{
-	if (parent)
-		*parent = phys_addr;
-	if (port)
-		*port = 0;
-	return 0;
-}
-
->>>>>>> 9c71c6e9
 #endif
 
 /**
