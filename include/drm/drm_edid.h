/*
 * Copyright © 2007-2008 Intel Corporation
 *   Jesse Barnes <jesse.barnes@intel.com>
 *
 * Permission is hereby granted, free of charge, to any person obtaining a
 * copy of this software and associated documentation files (the "Software"),
 * to deal in the Software without restriction, including without limitation
 * the rights to use, copy, modify, merge, publish, distribute, sublicense,
 * and/or sell copies of the Software, and to permit persons to whom the
 * Software is furnished to do so, subject to the following conditions:
 *
 * The above copyright notice and this permission notice shall be included in
 * all copies or substantial portions of the Software.
 *
 * THE SOFTWARE IS PROVIDED "AS IS", WITHOUT WARRANTY OF ANY KIND, EXPRESS OR
 * IMPLIED, INCLUDING BUT NOT LIMITED TO THE WARRANTIES OF MERCHANTABILITY,
 * FITNESS FOR A PARTICULAR PURPOSE AND NONINFRINGEMENT.  IN NO EVENT SHALL
 * THE COPYRIGHT HOLDER(S) OR AUTHOR(S) BE LIABLE FOR ANY CLAIM, DAMAGES OR
 * OTHER LIABILITY, WHETHER IN AN ACTION OF CONTRACT, TORT OR OTHERWISE,
 * ARISING FROM, OUT OF OR IN CONNECTION WITH THE SOFTWARE OR THE USE OR
 * OTHER DEALINGS IN THE SOFTWARE.
 */
#ifndef __DRM_EDID_H__
#define __DRM_EDID_H__

#include <linux/types.h>
<<<<<<< HEAD
#include <drm/drm_crtc.h>
=======
#include <linux/hdmi.h>
>>>>>>> 125f1b10

struct drm_device;
struct i2c_adapter;

#define EDID_LENGTH 128
#define DDC_ADDR 0x50
#define DDC_ADDR2 0x52 /* E-DDC 1.2 - where DisplayID can hide */

#define CEA_EXT	    0x02
#define VTB_EXT	    0x10
#define DI_EXT	    0x40
#define LS_EXT	    0x50
#define MI_EXT	    0x60
#define DISPLAYID_EXT 0x70

struct est_timings {
	u8 t1;
	u8 t2;
	u8 mfg_rsvd;
} __attribute__((packed));

/* 00=16:10, 01=4:3, 10=5:4, 11=16:9 */
#define EDID_TIMING_ASPECT_SHIFT 6
#define EDID_TIMING_ASPECT_MASK  (0x3 << EDID_TIMING_ASPECT_SHIFT)

/* need to add 60 */
#define EDID_TIMING_VFREQ_SHIFT  0
#define EDID_TIMING_VFREQ_MASK   (0x3f << EDID_TIMING_VFREQ_SHIFT)

struct std_timing {
	u8 hsize; /* need to multiply by 8 then add 248 */
	u8 vfreq_aspect;
} __attribute__((packed));

#define DRM_EDID_PT_HSYNC_POSITIVE (1 << 1)
#define DRM_EDID_PT_VSYNC_POSITIVE (1 << 2)
#define DRM_EDID_PT_SEPARATE_SYNC  (3 << 3)
#define DRM_EDID_PT_STEREO         (1 << 5)
#define DRM_EDID_PT_INTERLACED     (1 << 7)

/* If detailed data is pixel timing */
struct detailed_pixel_timing {
	u8 hactive_lo;
	u8 hblank_lo;
	u8 hactive_hblank_hi;
	u8 vactive_lo;
	u8 vblank_lo;
	u8 vactive_vblank_hi;
	u8 hsync_offset_lo;
	u8 hsync_pulse_width_lo;
	u8 vsync_offset_pulse_width_lo;
	u8 hsync_vsync_offset_pulse_width_hi;
	u8 width_mm_lo;
	u8 height_mm_lo;
	u8 width_height_mm_hi;
	u8 hborder;
	u8 vborder;
	u8 misc;
} __attribute__((packed));

/* If it's not pixel timing, it'll be one of the below */
struct detailed_data_string {
	u8 str[13];
} __attribute__((packed));

struct detailed_data_monitor_range {
	u8 min_vfreq;
	u8 max_vfreq;
	u8 min_hfreq_khz;
	u8 max_hfreq_khz;
	u8 pixel_clock_mhz; /* need to multiply by 10 */
	u8 flags;
	union {
		struct {
			u8 reserved;
			u8 hfreq_start_khz; /* need to multiply by 2 */
			u8 c; /* need to divide by 2 */
			__le16 m;
			u8 k;
			u8 j; /* need to divide by 2 */
		} __attribute__((packed)) gtf2;
		struct {
			u8 version;
			u8 data1; /* high 6 bits: extra clock resolution */
			u8 data2; /* plus low 2 of above: max hactive */
			u8 supported_aspects;
			u8 flags; /* preferred aspect and blanking support */
			u8 supported_scalings;
			u8 preferred_refresh;
		} __attribute__((packed)) cvt;
	} formula;
} __attribute__((packed));

struct detailed_data_wpindex {
	u8 white_yx_lo; /* Lower 2 bits each */
	u8 white_x_hi;
	u8 white_y_hi;
	u8 gamma; /* need to divide by 100 then add 1 */
} __attribute__((packed));

struct detailed_data_color_point {
	u8 windex1;
	u8 wpindex1[3];
	u8 windex2;
	u8 wpindex2[3];
} __attribute__((packed));

struct cvt_timing {
	u8 code[3];
} __attribute__((packed));

struct detailed_non_pixel {
	u8 pad1;
	u8 type; /* ff=serial, fe=string, fd=monitor range, fc=monitor name
		    fb=color point data, fa=standard timing data,
		    f9=undefined, f8=mfg. reserved */
	u8 pad2;
	union {
		struct detailed_data_string str;
		struct detailed_data_monitor_range range;
		struct detailed_data_wpindex color;
		struct std_timing timings[6];
		struct cvt_timing cvt[4];
	} data;
} __attribute__((packed));

#define EDID_DETAIL_EST_TIMINGS 0xf7
#define EDID_DETAIL_CVT_3BYTE 0xf8
#define EDID_DETAIL_COLOR_MGMT_DATA 0xf9
#define EDID_DETAIL_STD_MODES 0xfa
#define EDID_DETAIL_MONITOR_CPDATA 0xfb
#define EDID_DETAIL_MONITOR_NAME 0xfc
#define EDID_DETAIL_MONITOR_RANGE 0xfd
#define EDID_DETAIL_MONITOR_STRING 0xfe
#define EDID_DETAIL_MONITOR_SERIAL 0xff

struct detailed_timing {
	__le16 pixel_clock; /* need to multiply by 10 KHz */
	union {
		struct detailed_pixel_timing pixel_data;
		struct detailed_non_pixel other_data;
	} data;
} __attribute__((packed));

#define DRM_EDID_INPUT_SERRATION_VSYNC (1 << 0)
#define DRM_EDID_INPUT_SYNC_ON_GREEN   (1 << 1)
#define DRM_EDID_INPUT_COMPOSITE_SYNC  (1 << 2)
#define DRM_EDID_INPUT_SEPARATE_SYNCS  (1 << 3)
#define DRM_EDID_INPUT_BLANK_TO_BLACK  (1 << 4)
#define DRM_EDID_INPUT_VIDEO_LEVEL     (3 << 5)
#define DRM_EDID_INPUT_DIGITAL         (1 << 7)
#define DRM_EDID_DIGITAL_DEPTH_MASK    (7 << 4)
#define DRM_EDID_DIGITAL_DEPTH_UNDEF   (0 << 4)
#define DRM_EDID_DIGITAL_DEPTH_6       (1 << 4)
#define DRM_EDID_DIGITAL_DEPTH_8       (2 << 4)
#define DRM_EDID_DIGITAL_DEPTH_10      (3 << 4)
#define DRM_EDID_DIGITAL_DEPTH_12      (4 << 4)
#define DRM_EDID_DIGITAL_DEPTH_14      (5 << 4)
#define DRM_EDID_DIGITAL_DEPTH_16      (6 << 4)
#define DRM_EDID_DIGITAL_DEPTH_RSVD    (7 << 4)
#define DRM_EDID_DIGITAL_TYPE_UNDEF    (0)
#define DRM_EDID_DIGITAL_TYPE_DVI      (1)
#define DRM_EDID_DIGITAL_TYPE_HDMI_A   (2)
#define DRM_EDID_DIGITAL_TYPE_HDMI_B   (3)
#define DRM_EDID_DIGITAL_TYPE_MDDI     (4)
#define DRM_EDID_DIGITAL_TYPE_DP       (5)

#define DRM_EDID_FEATURE_DEFAULT_GTF      (1 << 0)
#define DRM_EDID_FEATURE_PREFERRED_TIMING (1 << 1)
#define DRM_EDID_FEATURE_STANDARD_COLOR   (1 << 2)
/* If analog */
#define DRM_EDID_FEATURE_DISPLAY_TYPE     (3 << 3) /* 00=mono, 01=rgb, 10=non-rgb, 11=unknown */
/* If digital */
#define DRM_EDID_FEATURE_COLOR_MASK	  (3 << 3)
#define DRM_EDID_FEATURE_RGB		  (0 << 3)
#define DRM_EDID_FEATURE_RGB_YCRCB444	  (1 << 3)
#define DRM_EDID_FEATURE_RGB_YCRCB422	  (2 << 3)
#define DRM_EDID_FEATURE_RGB_YCRCB	  (3 << 3) /* both 4:4:4 and 4:2:2 */

#define DRM_EDID_FEATURE_PM_ACTIVE_OFF    (1 << 5)
#define DRM_EDID_FEATURE_PM_SUSPEND       (1 << 6)
#define DRM_EDID_FEATURE_PM_STANDBY       (1 << 7)

#define DRM_EDID_HDMI_DC_48               (1 << 6)
#define DRM_EDID_HDMI_DC_36               (1 << 5)
#define DRM_EDID_HDMI_DC_30               (1 << 4)
#define DRM_EDID_HDMI_DC_Y444             (1 << 3)

/* YCBCR 420 deep color modes */
#define DRM_EDID_YCBCR420_DC_48		  (1 << 6)
#define DRM_EDID_YCBCR420_DC_36		  (1 << 5)
#define DRM_EDID_YCBCR420_DC_30		  (1 << 4)
#define DRM_EDID_YCBCR420_DC_MASK (DRM_EDID_YCBCR420_DC_48 | \
				    DRM_EDID_YCBCR420_DC_36 | \
				    DRM_EDID_YCBCR420_DC_30)

/* ELD Header Block */
#define DRM_ELD_HEADER_BLOCK_SIZE	4

#define DRM_ELD_VER			0
# define DRM_ELD_VER_SHIFT		3
# define DRM_ELD_VER_MASK		(0x1f << 3)
# define DRM_ELD_VER_CEA861D		(2 << 3) /* supports 861D or below */
# define DRM_ELD_VER_CANNED		(0x1f << 3)

#define DRM_ELD_BASELINE_ELD_LEN	2	/* in dwords! */

/* ELD Baseline Block for ELD_Ver == 2 */
#define DRM_ELD_CEA_EDID_VER_MNL	4
# define DRM_ELD_CEA_EDID_VER_SHIFT	5
# define DRM_ELD_CEA_EDID_VER_MASK	(7 << 5)
# define DRM_ELD_CEA_EDID_VER_NONE	(0 << 5)
# define DRM_ELD_CEA_EDID_VER_CEA861	(1 << 5)
# define DRM_ELD_CEA_EDID_VER_CEA861A	(2 << 5)
# define DRM_ELD_CEA_EDID_VER_CEA861BCD	(3 << 5)
# define DRM_ELD_MNL_SHIFT		0
# define DRM_ELD_MNL_MASK		(0x1f << 0)

#define DRM_ELD_SAD_COUNT_CONN_TYPE	5
# define DRM_ELD_SAD_COUNT_SHIFT	4
# define DRM_ELD_SAD_COUNT_MASK		(0xf << 4)
# define DRM_ELD_CONN_TYPE_SHIFT	2
# define DRM_ELD_CONN_TYPE_MASK		(3 << 2)
# define DRM_ELD_CONN_TYPE_HDMI		(0 << 2)
# define DRM_ELD_CONN_TYPE_DP		(1 << 2)
# define DRM_ELD_SUPPORTS_AI		(1 << 1)
# define DRM_ELD_SUPPORTS_HDCP		(1 << 0)

#define DRM_ELD_AUD_SYNCH_DELAY		6	/* in units of 2 ms */
# define DRM_ELD_AUD_SYNCH_DELAY_MAX	0xfa	/* 500 ms */

#define DRM_ELD_SPEAKER			7
# define DRM_ELD_SPEAKER_MASK		0x7f
# define DRM_ELD_SPEAKER_RLRC		(1 << 6)
# define DRM_ELD_SPEAKER_FLRC		(1 << 5)
# define DRM_ELD_SPEAKER_RC		(1 << 4)
# define DRM_ELD_SPEAKER_RLR		(1 << 3)
# define DRM_ELD_SPEAKER_FC		(1 << 2)
# define DRM_ELD_SPEAKER_LFE		(1 << 1)
# define DRM_ELD_SPEAKER_FLR		(1 << 0)

#define DRM_ELD_PORT_ID			8	/* offsets 8..15 inclusive */
# define DRM_ELD_PORT_ID_LEN		8

#define DRM_ELD_MANUFACTURER_NAME0	16
#define DRM_ELD_MANUFACTURER_NAME1	17

#define DRM_ELD_PRODUCT_CODE0		18
#define DRM_ELD_PRODUCT_CODE1		19

#define DRM_ELD_MONITOR_NAME_STRING	20	/* offsets 20..(20+mnl-1) inclusive */

#define DRM_ELD_CEA_SAD(mnl, sad)	(20 + (mnl) + 3 * (sad))

struct edid {
	u8 header[8];
	/* Vendor & product info */
	u8 mfg_id[2];
	u8 prod_code[2];
	u32 serial; /* FIXME: byte order */
	u8 mfg_week;
	u8 mfg_year;
	/* EDID version */
	u8 version;
	u8 revision;
	/* Display info: */
	u8 input;
	u8 width_cm;
	u8 height_cm;
	u8 gamma;
	u8 features;
	/* Color characteristics */
	u8 red_green_lo;
	u8 black_white_lo;
	u8 red_x;
	u8 red_y;
	u8 green_x;
	u8 green_y;
	u8 blue_x;
	u8 blue_y;
	u8 white_x;
	u8 white_y;
	/* Est. timings and mfg rsvd timings*/
	struct est_timings established_timings;
	/* Standard timings 1-8*/
	struct std_timing standard_timings[8];
	/* Detailing timings 1-4 */
	struct detailed_timing detailed_timings[4];
	/* Number of 128 byte ext. blocks */
	u8 extensions;
	/* Checksum */
	u8 checksum;
} __attribute__((packed));

#define EDID_PRODUCT_ID(e) ((e)->prod_code[0] | ((e)->prod_code[1] << 8))

/* Short Audio Descriptor */
struct cea_sad {
	u8 format;
	u8 channels; /* max number of channels - 1 */
	u8 freq;
	u8 byte2; /* meaning depends on format */
};

struct drm_encoder;
struct drm_connector;
struct drm_display_mode;

void drm_edid_to_eld(struct drm_connector *connector, struct edid *edid);
int drm_edid_to_sad(struct edid *edid, struct cea_sad **sads);
int drm_edid_to_speaker_allocation(struct edid *edid, u8 **sadb);
int drm_av_sync_delay(struct drm_connector *connector,
		      const struct drm_display_mode *mode);

#ifdef CONFIG_DRM_LOAD_EDID_FIRMWARE
struct edid *drm_load_edid_firmware(struct drm_connector *connector);
#else
static inline struct edid *
drm_load_edid_firmware(struct drm_connector *connector)
{
	return ERR_PTR(-ENOENT);
}
#endif

int
drm_hdmi_avi_infoframe_from_display_mode(struct hdmi_avi_infoframe *frame,
					 const struct drm_display_mode *mode,
					 bool is_hdmi2_sink);
int
drm_hdmi_vendor_infoframe_from_display_mode(struct hdmi_vendor_infoframe *frame,
					    const struct drm_display_mode *mode);
void
drm_hdmi_avi_infoframe_quant_range(struct hdmi_avi_infoframe *frame,
				   const struct drm_display_mode *mode,
				   enum hdmi_quantization_range rgb_quant_range,
				   bool rgb_quant_range_selectable);

/**
 * drm_eld_mnl - Get ELD monitor name length in bytes.
 * @eld: pointer to an eld memory structure with mnl set
 */
static inline int drm_eld_mnl(const uint8_t *eld)
{
	return (eld[DRM_ELD_CEA_EDID_VER_MNL] & DRM_ELD_MNL_MASK) >> DRM_ELD_MNL_SHIFT;
}

/**
 * drm_eld_sad - Get ELD SAD structures.
 * @eld: pointer to an eld memory structure with sad_count set
 */
static inline const uint8_t *drm_eld_sad(const uint8_t *eld)
{
	unsigned int ver, mnl;

	ver = (eld[DRM_ELD_VER] & DRM_ELD_VER_MASK) >> DRM_ELD_VER_SHIFT;
	if (ver != 2 && ver != 31)
		return NULL;

	mnl = drm_eld_mnl(eld);
	if (mnl > 16)
		return NULL;

	return eld + DRM_ELD_CEA_SAD(mnl, 0);
}

/**
 * drm_eld_sad_count - Get ELD SAD count.
 * @eld: pointer to an eld memory structure with sad_count set
 */
static inline int drm_eld_sad_count(const uint8_t *eld)
{
	return (eld[DRM_ELD_SAD_COUNT_CONN_TYPE] & DRM_ELD_SAD_COUNT_MASK) >>
		DRM_ELD_SAD_COUNT_SHIFT;
}

/**
 * drm_eld_calc_baseline_block_size - Calculate baseline block size in bytes
 * @eld: pointer to an eld memory structure with mnl and sad_count set
 *
 * This is a helper for determining the payload size of the baseline block, in
 * bytes, for e.g. setting the Baseline_ELD_Len field in the ELD header block.
 */
static inline int drm_eld_calc_baseline_block_size(const uint8_t *eld)
{
	return DRM_ELD_MONITOR_NAME_STRING - DRM_ELD_HEADER_BLOCK_SIZE +
		drm_eld_mnl(eld) + drm_eld_sad_count(eld) * 3;
}

/**
 * drm_eld_size - Get ELD size in bytes
 * @eld: pointer to a complete eld memory structure
 *
 * The returned value does not include the vendor block. It's vendor specific,
 * and comprises of the remaining bytes in the ELD memory buffer after
 * drm_eld_size() bytes of header and baseline block.
 *
 * The returned value is guaranteed to be a multiple of 4.
 */
static inline int drm_eld_size(const uint8_t *eld)
{
	return DRM_ELD_HEADER_BLOCK_SIZE + eld[DRM_ELD_BASELINE_ELD_LEN] * 4;
}

/**
<<<<<<< HEAD
 * drm_connector_get_edid - Get current EDID from the given connector
 * @connector: pointer to the connector stucture
 *
 * This is a helper for accessing the drm blob buffered in the connector
 * struct (if any)
 */
static inline struct edid *drm_connector_get_edid(struct drm_connector *connector)
{
	if (!connector->edid_blob_ptr)
		return NULL;

	return (struct edid *)connector->edid_blob_ptr->data;
=======
 * drm_eld_get_spk_alloc - Get speaker allocation
 * @eld: pointer to an ELD memory structure
 *
 * The returned value is the speakers mask. User has to use %DRM_ELD_SPEAKER
 * field definitions to identify speakers.
 */
static inline u8 drm_eld_get_spk_alloc(const uint8_t *eld)
{
	return eld[DRM_ELD_SPEAKER] & DRM_ELD_SPEAKER_MASK;
>>>>>>> 125f1b10
}

/**
 * drm_eld_get_conn_type - Get device type hdmi/dp connected
 * @eld: pointer to an ELD memory structure
 *
 * The caller need to use %DRM_ELD_CONN_TYPE_HDMI or %DRM_ELD_CONN_TYPE_DP to
 * identify the display type connected.
 */
static inline u8 drm_eld_get_conn_type(const uint8_t *eld)
{
	return eld[DRM_ELD_SAD_COUNT_CONN_TYPE] & DRM_ELD_CONN_TYPE_MASK;
}

bool drm_probe_ddc(struct i2c_adapter *adapter);
struct edid *drm_do_get_edid(struct drm_connector *connector,
	int (*get_edid_block)(void *data, u8 *buf, unsigned int block,
			      size_t len),
	void *data);
struct edid *drm_get_edid(struct drm_connector *connector,
			  struct i2c_adapter *adapter);
struct edid *drm_get_edid_switcheroo(struct drm_connector *connector,
				     struct i2c_adapter *adapter);
struct edid *drm_edid_duplicate(const struct edid *edid);
int drm_add_edid_modes(struct drm_connector *connector, struct edid *edid);

u8 drm_match_cea_mode(const struct drm_display_mode *to_match);
enum hdmi_picture_aspect drm_get_cea_aspect_ratio(const u8 video_code);
bool drm_detect_hdmi_monitor(struct edid *edid);
bool drm_detect_monitor_audio(struct edid *edid);
bool drm_rgb_quant_range_selectable(struct edid *edid);
enum hdmi_quantization_range
drm_default_rgb_quant_range(const struct drm_display_mode *mode);
int drm_add_modes_noedid(struct drm_connector *connector,
			 int hdisplay, int vdisplay);
void drm_set_preferred_mode(struct drm_connector *connector,
			    int hpref, int vpref);

int drm_edid_header_is_valid(const u8 *raw_edid);
bool drm_edid_block_valid(u8 *raw_edid, int block, bool print_bad_edid,
			  bool *edid_corrupt);
bool drm_edid_is_valid(struct edid *edid);
void drm_edid_get_monitor_name(struct edid *edid, char *name,
			       int buflen);
struct drm_display_mode *drm_mode_find_dmt(struct drm_device *dev,
					   int hsize, int vsize, int fresh,
					   bool rb);
#endif /* __DRM_EDID_H__ */<|MERGE_RESOLUTION|>--- conflicted
+++ resolved
@@ -24,11 +24,8 @@
 #define __DRM_EDID_H__
 
 #include <linux/types.h>
-<<<<<<< HEAD
 #include <drm/drm_crtc.h>
-=======
 #include <linux/hdmi.h>
->>>>>>> 125f1b10
 
 struct drm_device;
 struct i2c_adapter;
@@ -433,7 +430,6 @@
 }
 
 /**
-<<<<<<< HEAD
  * drm_connector_get_edid - Get current EDID from the given connector
  * @connector: pointer to the connector stucture
  *
@@ -446,7 +442,9 @@
 		return NULL;
 
 	return (struct edid *)connector->edid_blob_ptr->data;
-=======
+}
+
+/**
  * drm_eld_get_spk_alloc - Get speaker allocation
  * @eld: pointer to an ELD memory structure
  *
@@ -456,7 +454,6 @@
 static inline u8 drm_eld_get_spk_alloc(const uint8_t *eld)
 {
 	return eld[DRM_ELD_SPEAKER] & DRM_ELD_SPEAKER_MASK;
->>>>>>> 125f1b10
 }
 
 /**
