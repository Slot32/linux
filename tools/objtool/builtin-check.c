/*
 * Copyright (C) 2015-2017 Josh Poimboeuf <jpoimboe@redhat.com>
 *
 * This program is free software; you can redistribute it and/or
 * modify it under the terms of the GNU General Public License
 * as published by the Free Software Foundation; either version 2
 * of the License, or (at your option) any later version.
 *
 * This program is distributed in the hope that it will be useful,
 * but WITHOUT ANY WARRANTY; without even the implied warranty of
 * MERCHANTABILITY or FITNESS FOR A PARTICULAR PURPOSE.  See the
 * GNU General Public License for more details.
 *
 * You should have received a copy of the GNU General Public License
 * along with this program; if not, see <http://www.gnu.org/licenses/>.
 */

/*
 * objtool check:
 *
 * This command analyzes every .o file and ensures the validity of its stack
 * trace metadata.  It enforces a set of rules on asm code and C inline
 * assembly code so that stack traces can be reliable.
 *
 * For more information, see tools/objtool/Documentation/stack-validation.txt.
 */

#include <subcmd/parse-options.h>
#include "builtin.h"
<<<<<<< HEAD
#include "elf.h"
#include "special.h"
#include "arch.h"
#include "warn.h"

#include <linux/hashtable.h>
#include <linux/kernel.h>

#define STATE_FP_SAVED		0x1
#define STATE_FP_SETUP		0x2
#define STATE_FENTRY		0x4

struct instruction {
	struct list_head list;
	struct hlist_node hash;
	struct section *sec;
	unsigned long offset;
	unsigned int len, state;
	unsigned char type;
	unsigned long immediate;
	bool alt_group, visited, dead_end;
	struct symbol *call_dest;
	struct instruction *jump_dest;
	struct list_head alts;
	struct symbol *func;
};

struct alternative {
	struct list_head list;
	struct instruction *insn;
};

struct objtool_file {
	struct elf *elf;
	struct list_head insn_list;
	DECLARE_HASHTABLE(insn_hash, 16);
	struct section *rodata, *whitelist;
	bool ignore_unreachables, c_file;
};

const char *objname;
static bool nofp;

static struct instruction *find_insn(struct objtool_file *file,
				     struct section *sec, unsigned long offset)
{
	struct instruction *insn;

	hash_for_each_possible(file->insn_hash, insn, hash, offset)
		if (insn->sec == sec && insn->offset == offset)
			return insn;

	return NULL;
}

static struct instruction *next_insn_same_sec(struct objtool_file *file,
					      struct instruction *insn)
{
	struct instruction *next = list_next_entry(insn, list);

	if (&next->list == &file->insn_list || next->sec != insn->sec)
		return NULL;

	return next;
}

static bool gcov_enabled(struct objtool_file *file)
{
	struct section *sec;
	struct symbol *sym;

	list_for_each_entry(sec, &file->elf->sections, list)
		list_for_each_entry(sym, &sec->symbol_list, list)
			if (!strncmp(sym->name, "__gcov_.", 8))
				return true;

	return false;
}

#define for_each_insn(file, insn)					\
	list_for_each_entry(insn, &file->insn_list, list)

#define func_for_each_insn(file, func, insn)				\
	for (insn = find_insn(file, func->sec, func->offset);		\
	     insn && &insn->list != &file->insn_list &&			\
		insn->sec == func->sec &&				\
		insn->offset < func->offset + func->len;		\
	     insn = list_next_entry(insn, list))

#define func_for_each_insn_continue_reverse(file, func, insn)		\
	for (insn = list_prev_entry(insn, list);			\
	     &insn->list != &file->insn_list &&				\
		insn->sec == func->sec && insn->offset >= func->offset;	\
	     insn = list_prev_entry(insn, list))

#define sec_for_each_insn_from(file, insn)				\
	for (; insn; insn = next_insn_same_sec(file, insn))


/*
 * Check if the function has been manually whitelisted with the
 * STACK_FRAME_NON_STANDARD macro, or if it should be automatically whitelisted
 * due to its use of a context switching instruction.
 */
static bool ignore_func(struct objtool_file *file, struct symbol *func)
{
	struct rela *rela;
	struct instruction *insn;

	/* check for STACK_FRAME_NON_STANDARD */
	if (file->whitelist && file->whitelist->rela)
		list_for_each_entry(rela, &file->whitelist->rela->rela_list, list) {
			if (rela->sym->type == STT_SECTION &&
			    rela->sym->sec == func->sec &&
			    rela->addend == func->offset)
				return true;
			if (rela->sym->type == STT_FUNC && rela->sym == func)
				return true;
		}

	/* check if it has a context switching instruction */
	func_for_each_insn(file, func, insn)
		if (insn->type == INSN_CONTEXT_SWITCH)
			return true;

	return false;
}

/*
 * This checks to see if the given function is a "noreturn" function.
 *
 * For global functions which are outside the scope of this object file, we
 * have to keep a manual list of them.
 *
 * For local functions, we have to detect them manually by simply looking for
 * the lack of a return instruction.
 *
 * Returns:
 *  -1: error
 *   0: no dead end
 *   1: dead end
 */
static int __dead_end_function(struct objtool_file *file, struct symbol *func,
			       int recursion)
{
	int i;
	struct instruction *insn;
	bool empty = true;

	/*
	 * Unfortunately these have to be hard coded because the noreturn
	 * attribute isn't provided in ELF data.
	 */
	static const char * const global_noreturns[] = {
		"__stack_chk_fail",
		"panic",
		"do_exit",
		"do_task_dead",
		"__module_put_and_exit",
		"complete_and_exit",
		"kvm_spurious_fault",
		"__reiserfs_panic",
		"lbug_with_loc",
		"fortify_panic",
	};

	if (func->bind == STB_WEAK)
		return 0;

	if (func->bind == STB_GLOBAL)
		for (i = 0; i < ARRAY_SIZE(global_noreturns); i++)
			if (!strcmp(func->name, global_noreturns[i]))
				return 1;

	if (!func->sec)
		return 0;

	func_for_each_insn(file, func, insn) {
		empty = false;

		if (insn->type == INSN_RETURN)
			return 0;
	}

	if (empty)
		return 0;

	/*
	 * A function can have a sibling call instead of a return.  In that
	 * case, the function's dead-end status depends on whether the target
	 * of the sibling call returns.
	 */
	func_for_each_insn(file, func, insn) {
		if (insn->sec != func->sec ||
		    insn->offset >= func->offset + func->len)
			break;

		if (insn->type == INSN_JUMP_UNCONDITIONAL) {
			struct instruction *dest = insn->jump_dest;
			struct symbol *dest_func;

			if (!dest)
				/* sibling call to another file */
				return 0;

			if (dest->sec != func->sec ||
			    dest->offset < func->offset ||
			    dest->offset >= func->offset + func->len) {
				/* local sibling call */
				dest_func = find_symbol_by_offset(dest->sec,
								  dest->offset);
				if (!dest_func)
					continue;

				if (recursion == 5) {
					WARN_FUNC("infinite recursion (objtool bug!)",
						  dest->sec, dest->offset);
					return -1;
				}

				return __dead_end_function(file, dest_func,
							   recursion + 1);
			}
		}

		if (insn->type == INSN_JUMP_DYNAMIC && list_empty(&insn->alts))
			/* sibling call */
			return 0;
	}

	return 1;
}

static int dead_end_function(struct objtool_file *file, struct symbol *func)
{
	return __dead_end_function(file, func, 0);
}

/*
 * Call the arch-specific instruction decoder for all the instructions and add
 * them to the global instruction list.
 */
static int decode_instructions(struct objtool_file *file)
{
	struct section *sec;
	struct symbol *func;
	unsigned long offset;
	struct instruction *insn;
	int ret;

	list_for_each_entry(sec, &file->elf->sections, list) {

		if (!(sec->sh.sh_flags & SHF_EXECINSTR))
			continue;

		for (offset = 0; offset < sec->len; offset += insn->len) {
			insn = malloc(sizeof(*insn));
			memset(insn, 0, sizeof(*insn));

			INIT_LIST_HEAD(&insn->alts);
			insn->sec = sec;
			insn->offset = offset;

			ret = arch_decode_instruction(file->elf, sec, offset,
						      sec->len - offset,
						      &insn->len, &insn->type,
						      &insn->immediate);
			if (ret)
				return ret;

			if (!insn->type || insn->type > INSN_LAST) {
				WARN_FUNC("invalid instruction type %d",
					  insn->sec, insn->offset, insn->type);
				return -1;
			}

			hash_add(file->insn_hash, &insn->hash, insn->offset);
			list_add_tail(&insn->list, &file->insn_list);
		}

		list_for_each_entry(func, &sec->symbol_list, list) {
			if (func->type != STT_FUNC)
				continue;

			if (!find_insn(file, sec, func->offset)) {
				WARN("%s(): can't find starting instruction",
				     func->name);
				return -1;
			}

			func_for_each_insn(file, func, insn)
				if (!insn->func)
					insn->func = func;
		}
	}

	return 0;
}

/*
 * Find all uses of the unreachable() macro, which are code path dead ends.
 */
static int add_dead_ends(struct objtool_file *file)
{
	struct section *sec;
	struct rela *rela;
	struct instruction *insn;
	bool found;

	sec = find_section_by_name(file->elf, ".rela.discard.unreachable");
	if (!sec)
		return 0;

	list_for_each_entry(rela, &sec->rela_list, list) {
		if (rela->sym->type != STT_SECTION) {
			WARN("unexpected relocation symbol type in %s", sec->name);
			return -1;
		}
		insn = find_insn(file, rela->sym->sec, rela->addend);
		if (insn)
			insn = list_prev_entry(insn, list);
		else if (rela->addend == rela->sym->sec->len) {
			found = false;
			list_for_each_entry_reverse(insn, &file->insn_list, list) {
				if (insn->sec == rela->sym->sec) {
					found = true;
					break;
				}
			}

			if (!found) {
				WARN("can't find unreachable insn at %s+0x%x",
				     rela->sym->sec->name, rela->addend);
				return -1;
			}
		} else {
			WARN("can't find unreachable insn at %s+0x%x",
			     rela->sym->sec->name, rela->addend);
			return -1;
		}

		insn->dead_end = true;
	}

	return 0;
}

/*
 * Warnings shouldn't be reported for ignored functions.
 */
static void add_ignores(struct objtool_file *file)
{
	struct instruction *insn;
	struct section *sec;
	struct symbol *func;

	list_for_each_entry(sec, &file->elf->sections, list) {
		list_for_each_entry(func, &sec->symbol_list, list) {
			if (func->type != STT_FUNC)
				continue;

			if (!ignore_func(file, func))
				continue;

			func_for_each_insn(file, func, insn)
				insn->visited = true;
		}
	}
}

/*
 * Find the destination instructions for all jumps.
 */
static int add_jump_destinations(struct objtool_file *file)
{
	struct instruction *insn;
	struct rela *rela;
	struct section *dest_sec;
	unsigned long dest_off;

	for_each_insn(file, insn) {
		if (insn->type != INSN_JUMP_CONDITIONAL &&
		    insn->type != INSN_JUMP_UNCONDITIONAL)
			continue;

		/* skip ignores */
		if (insn->visited)
			continue;

		rela = find_rela_by_dest_range(insn->sec, insn->offset,
					       insn->len);
		if (!rela) {
			dest_sec = insn->sec;
			dest_off = insn->offset + insn->len + insn->immediate;
		} else if (rela->sym->type == STT_SECTION) {
			dest_sec = rela->sym->sec;
			dest_off = rela->addend + 4;
		} else if (rela->sym->sec->idx) {
			dest_sec = rela->sym->sec;
			dest_off = rela->sym->sym.st_value + rela->addend + 4;
		} else {
			/* sibling call */
			insn->jump_dest = 0;
			continue;
		}

		insn->jump_dest = find_insn(file, dest_sec, dest_off);
		if (!insn->jump_dest) {

			/*
			 * This is a special case where an alt instruction
			 * jumps past the end of the section.  These are
			 * handled later in handle_group_alt().
			 */
			if (!strcmp(insn->sec->name, ".altinstr_replacement"))
				continue;

			WARN_FUNC("can't find jump dest instruction at %s+0x%lx",
				  insn->sec, insn->offset, dest_sec->name,
				  dest_off);
			return -1;
		}
	}

	return 0;
}

/*
 * Find the destination instructions for all calls.
 */
static int add_call_destinations(struct objtool_file *file)
{
	struct instruction *insn;
	unsigned long dest_off;
	struct rela *rela;

	for_each_insn(file, insn) {
		if (insn->type != INSN_CALL)
			continue;

		rela = find_rela_by_dest_range(insn->sec, insn->offset,
					       insn->len);
		if (!rela) {
			dest_off = insn->offset + insn->len + insn->immediate;
			insn->call_dest = find_symbol_by_offset(insn->sec,
								dest_off);
			if (!insn->call_dest) {
				WARN_FUNC("can't find call dest symbol at offset 0x%lx",
					  insn->sec, insn->offset, dest_off);
				return -1;
			}
		} else if (rela->sym->type == STT_SECTION) {
			insn->call_dest = find_symbol_by_offset(rela->sym->sec,
								rela->addend+4);
			if (!insn->call_dest ||
			    insn->call_dest->type != STT_FUNC) {
				WARN_FUNC("can't find call dest symbol at %s+0x%x",
					  insn->sec, insn->offset,
					  rela->sym->sec->name,
					  rela->addend + 4);
				return -1;
			}
		} else
			insn->call_dest = rela->sym;
	}

	return 0;
}

/*
 * The .alternatives section requires some extra special care, over and above
 * what other special sections require:
 *
 * 1. Because alternatives are patched in-place, we need to insert a fake jump
 *    instruction at the end so that validate_branch() skips all the original
 *    replaced instructions when validating the new instruction path.
 *
 * 2. An added wrinkle is that the new instruction length might be zero.  In
 *    that case the old instructions are replaced with noops.  We simulate that
 *    by creating a fake jump as the only new instruction.
 *
 * 3. In some cases, the alternative section includes an instruction which
 *    conditionally jumps to the _end_ of the entry.  We have to modify these
 *    jumps' destinations to point back to .text rather than the end of the
 *    entry in .altinstr_replacement.
 *
 * 4. It has been requested that we don't validate the !POPCNT feature path
 *    which is a "very very small percentage of machines".
 */
static int handle_group_alt(struct objtool_file *file,
			    struct special_alt *special_alt,
			    struct instruction *orig_insn,
			    struct instruction **new_insn)
{
	struct instruction *last_orig_insn, *last_new_insn, *insn, *fake_jump;
	unsigned long dest_off;

	last_orig_insn = NULL;
	insn = orig_insn;
	sec_for_each_insn_from(file, insn) {
		if (insn->offset >= special_alt->orig_off + special_alt->orig_len)
			break;

		if (special_alt->skip_orig)
			insn->type = INSN_NOP;

		insn->alt_group = true;
		last_orig_insn = insn;
	}

	if (!next_insn_same_sec(file, last_orig_insn)) {
		WARN("%s: don't know how to handle alternatives at end of section",
		     special_alt->orig_sec->name);
		return -1;
	}

	fake_jump = malloc(sizeof(*fake_jump));
	if (!fake_jump) {
		WARN("malloc failed");
		return -1;
	}
	memset(fake_jump, 0, sizeof(*fake_jump));
	INIT_LIST_HEAD(&fake_jump->alts);
	fake_jump->sec = special_alt->new_sec;
	fake_jump->offset = -1;
	fake_jump->type = INSN_JUMP_UNCONDITIONAL;
	fake_jump->jump_dest = list_next_entry(last_orig_insn, list);

	if (!special_alt->new_len) {
		*new_insn = fake_jump;
		return 0;
	}

	last_new_insn = NULL;
	insn = *new_insn;
	sec_for_each_insn_from(file, insn) {
		if (insn->offset >= special_alt->new_off + special_alt->new_len)
			break;

		last_new_insn = insn;

		if (insn->type != INSN_JUMP_CONDITIONAL &&
		    insn->type != INSN_JUMP_UNCONDITIONAL)
			continue;

		if (!insn->immediate)
			continue;

		dest_off = insn->offset + insn->len + insn->immediate;
		if (dest_off == special_alt->new_off + special_alt->new_len)
			insn->jump_dest = fake_jump;

		if (!insn->jump_dest) {
			WARN_FUNC("can't find alternative jump destination",
				  insn->sec, insn->offset);
			return -1;
		}
	}

	if (!last_new_insn) {
		WARN_FUNC("can't find last new alternative instruction",
			  special_alt->new_sec, special_alt->new_off);
		return -1;
	}

	list_add(&fake_jump->list, &last_new_insn->list);

	return 0;
}

/*
 * A jump table entry can either convert a nop to a jump or a jump to a nop.
 * If the original instruction is a jump, make the alt entry an effective nop
 * by just skipping the original instruction.
 */
static int handle_jump_alt(struct objtool_file *file,
			   struct special_alt *special_alt,
			   struct instruction *orig_insn,
			   struct instruction **new_insn)
{
	if (orig_insn->type == INSN_NOP)
		return 0;

	if (orig_insn->type != INSN_JUMP_UNCONDITIONAL) {
		WARN_FUNC("unsupported instruction at jump label",
			  orig_insn->sec, orig_insn->offset);
		return -1;
	}

	*new_insn = list_next_entry(orig_insn, list);
	return 0;
}

/*
 * Read all the special sections which have alternate instructions which can be
 * patched in or redirected to at runtime.  Each instruction having alternate
 * instruction(s) has them added to its insn->alts list, which will be
 * traversed in validate_branch().
 */
static int add_special_section_alts(struct objtool_file *file)
{
	struct list_head special_alts;
	struct instruction *orig_insn, *new_insn;
	struct special_alt *special_alt, *tmp;
	struct alternative *alt;
	int ret;

	ret = special_get_alts(file->elf, &special_alts);
	if (ret)
		return ret;
=======
#include "check.h"
>>>>>>> a2054256

bool nofp;

static const char * const check_usage[] = {
	"objtool check [<options>] file.o",
	NULL,
};

const struct option check_options[] = {
	OPT_BOOLEAN('f', "no-fp", &nofp, "Skip frame pointer validation"),
	OPT_END(),
};

int cmd_check(int argc, const char **argv)
{
	const char *objname;

	argc = parse_options(argc, argv, check_options, check_usage, 0);

	if (argc != 1)
		usage_with_options(check_usage, check_options);

	objname = argv[0];

	return check(objname, nofp);
}<|MERGE_RESOLUTION|>--- conflicted
+++ resolved
@@ -27,620 +27,7 @@
 
 #include <subcmd/parse-options.h>
 #include "builtin.h"
-<<<<<<< HEAD
-#include "elf.h"
-#include "special.h"
-#include "arch.h"
-#include "warn.h"
-
-#include <linux/hashtable.h>
-#include <linux/kernel.h>
-
-#define STATE_FP_SAVED		0x1
-#define STATE_FP_SETUP		0x2
-#define STATE_FENTRY		0x4
-
-struct instruction {
-	struct list_head list;
-	struct hlist_node hash;
-	struct section *sec;
-	unsigned long offset;
-	unsigned int len, state;
-	unsigned char type;
-	unsigned long immediate;
-	bool alt_group, visited, dead_end;
-	struct symbol *call_dest;
-	struct instruction *jump_dest;
-	struct list_head alts;
-	struct symbol *func;
-};
-
-struct alternative {
-	struct list_head list;
-	struct instruction *insn;
-};
-
-struct objtool_file {
-	struct elf *elf;
-	struct list_head insn_list;
-	DECLARE_HASHTABLE(insn_hash, 16);
-	struct section *rodata, *whitelist;
-	bool ignore_unreachables, c_file;
-};
-
-const char *objname;
-static bool nofp;
-
-static struct instruction *find_insn(struct objtool_file *file,
-				     struct section *sec, unsigned long offset)
-{
-	struct instruction *insn;
-
-	hash_for_each_possible(file->insn_hash, insn, hash, offset)
-		if (insn->sec == sec && insn->offset == offset)
-			return insn;
-
-	return NULL;
-}
-
-static struct instruction *next_insn_same_sec(struct objtool_file *file,
-					      struct instruction *insn)
-{
-	struct instruction *next = list_next_entry(insn, list);
-
-	if (&next->list == &file->insn_list || next->sec != insn->sec)
-		return NULL;
-
-	return next;
-}
-
-static bool gcov_enabled(struct objtool_file *file)
-{
-	struct section *sec;
-	struct symbol *sym;
-
-	list_for_each_entry(sec, &file->elf->sections, list)
-		list_for_each_entry(sym, &sec->symbol_list, list)
-			if (!strncmp(sym->name, "__gcov_.", 8))
-				return true;
-
-	return false;
-}
-
-#define for_each_insn(file, insn)					\
-	list_for_each_entry(insn, &file->insn_list, list)
-
-#define func_for_each_insn(file, func, insn)				\
-	for (insn = find_insn(file, func->sec, func->offset);		\
-	     insn && &insn->list != &file->insn_list &&			\
-		insn->sec == func->sec &&				\
-		insn->offset < func->offset + func->len;		\
-	     insn = list_next_entry(insn, list))
-
-#define func_for_each_insn_continue_reverse(file, func, insn)		\
-	for (insn = list_prev_entry(insn, list);			\
-	     &insn->list != &file->insn_list &&				\
-		insn->sec == func->sec && insn->offset >= func->offset;	\
-	     insn = list_prev_entry(insn, list))
-
-#define sec_for_each_insn_from(file, insn)				\
-	for (; insn; insn = next_insn_same_sec(file, insn))
-
-
-/*
- * Check if the function has been manually whitelisted with the
- * STACK_FRAME_NON_STANDARD macro, or if it should be automatically whitelisted
- * due to its use of a context switching instruction.
- */
-static bool ignore_func(struct objtool_file *file, struct symbol *func)
-{
-	struct rela *rela;
-	struct instruction *insn;
-
-	/* check for STACK_FRAME_NON_STANDARD */
-	if (file->whitelist && file->whitelist->rela)
-		list_for_each_entry(rela, &file->whitelist->rela->rela_list, list) {
-			if (rela->sym->type == STT_SECTION &&
-			    rela->sym->sec == func->sec &&
-			    rela->addend == func->offset)
-				return true;
-			if (rela->sym->type == STT_FUNC && rela->sym == func)
-				return true;
-		}
-
-	/* check if it has a context switching instruction */
-	func_for_each_insn(file, func, insn)
-		if (insn->type == INSN_CONTEXT_SWITCH)
-			return true;
-
-	return false;
-}
-
-/*
- * This checks to see if the given function is a "noreturn" function.
- *
- * For global functions which are outside the scope of this object file, we
- * have to keep a manual list of them.
- *
- * For local functions, we have to detect them manually by simply looking for
- * the lack of a return instruction.
- *
- * Returns:
- *  -1: error
- *   0: no dead end
- *   1: dead end
- */
-static int __dead_end_function(struct objtool_file *file, struct symbol *func,
-			       int recursion)
-{
-	int i;
-	struct instruction *insn;
-	bool empty = true;
-
-	/*
-	 * Unfortunately these have to be hard coded because the noreturn
-	 * attribute isn't provided in ELF data.
-	 */
-	static const char * const global_noreturns[] = {
-		"__stack_chk_fail",
-		"panic",
-		"do_exit",
-		"do_task_dead",
-		"__module_put_and_exit",
-		"complete_and_exit",
-		"kvm_spurious_fault",
-		"__reiserfs_panic",
-		"lbug_with_loc",
-		"fortify_panic",
-	};
-
-	if (func->bind == STB_WEAK)
-		return 0;
-
-	if (func->bind == STB_GLOBAL)
-		for (i = 0; i < ARRAY_SIZE(global_noreturns); i++)
-			if (!strcmp(func->name, global_noreturns[i]))
-				return 1;
-
-	if (!func->sec)
-		return 0;
-
-	func_for_each_insn(file, func, insn) {
-		empty = false;
-
-		if (insn->type == INSN_RETURN)
-			return 0;
-	}
-
-	if (empty)
-		return 0;
-
-	/*
-	 * A function can have a sibling call instead of a return.  In that
-	 * case, the function's dead-end status depends on whether the target
-	 * of the sibling call returns.
-	 */
-	func_for_each_insn(file, func, insn) {
-		if (insn->sec != func->sec ||
-		    insn->offset >= func->offset + func->len)
-			break;
-
-		if (insn->type == INSN_JUMP_UNCONDITIONAL) {
-			struct instruction *dest = insn->jump_dest;
-			struct symbol *dest_func;
-
-			if (!dest)
-				/* sibling call to another file */
-				return 0;
-
-			if (dest->sec != func->sec ||
-			    dest->offset < func->offset ||
-			    dest->offset >= func->offset + func->len) {
-				/* local sibling call */
-				dest_func = find_symbol_by_offset(dest->sec,
-								  dest->offset);
-				if (!dest_func)
-					continue;
-
-				if (recursion == 5) {
-					WARN_FUNC("infinite recursion (objtool bug!)",
-						  dest->sec, dest->offset);
-					return -1;
-				}
-
-				return __dead_end_function(file, dest_func,
-							   recursion + 1);
-			}
-		}
-
-		if (insn->type == INSN_JUMP_DYNAMIC && list_empty(&insn->alts))
-			/* sibling call */
-			return 0;
-	}
-
-	return 1;
-}
-
-static int dead_end_function(struct objtool_file *file, struct symbol *func)
-{
-	return __dead_end_function(file, func, 0);
-}
-
-/*
- * Call the arch-specific instruction decoder for all the instructions and add
- * them to the global instruction list.
- */
-static int decode_instructions(struct objtool_file *file)
-{
-	struct section *sec;
-	struct symbol *func;
-	unsigned long offset;
-	struct instruction *insn;
-	int ret;
-
-	list_for_each_entry(sec, &file->elf->sections, list) {
-
-		if (!(sec->sh.sh_flags & SHF_EXECINSTR))
-			continue;
-
-		for (offset = 0; offset < sec->len; offset += insn->len) {
-			insn = malloc(sizeof(*insn));
-			memset(insn, 0, sizeof(*insn));
-
-			INIT_LIST_HEAD(&insn->alts);
-			insn->sec = sec;
-			insn->offset = offset;
-
-			ret = arch_decode_instruction(file->elf, sec, offset,
-						      sec->len - offset,
-						      &insn->len, &insn->type,
-						      &insn->immediate);
-			if (ret)
-				return ret;
-
-			if (!insn->type || insn->type > INSN_LAST) {
-				WARN_FUNC("invalid instruction type %d",
-					  insn->sec, insn->offset, insn->type);
-				return -1;
-			}
-
-			hash_add(file->insn_hash, &insn->hash, insn->offset);
-			list_add_tail(&insn->list, &file->insn_list);
-		}
-
-		list_for_each_entry(func, &sec->symbol_list, list) {
-			if (func->type != STT_FUNC)
-				continue;
-
-			if (!find_insn(file, sec, func->offset)) {
-				WARN("%s(): can't find starting instruction",
-				     func->name);
-				return -1;
-			}
-
-			func_for_each_insn(file, func, insn)
-				if (!insn->func)
-					insn->func = func;
-		}
-	}
-
-	return 0;
-}
-
-/*
- * Find all uses of the unreachable() macro, which are code path dead ends.
- */
-static int add_dead_ends(struct objtool_file *file)
-{
-	struct section *sec;
-	struct rela *rela;
-	struct instruction *insn;
-	bool found;
-
-	sec = find_section_by_name(file->elf, ".rela.discard.unreachable");
-	if (!sec)
-		return 0;
-
-	list_for_each_entry(rela, &sec->rela_list, list) {
-		if (rela->sym->type != STT_SECTION) {
-			WARN("unexpected relocation symbol type in %s", sec->name);
-			return -1;
-		}
-		insn = find_insn(file, rela->sym->sec, rela->addend);
-		if (insn)
-			insn = list_prev_entry(insn, list);
-		else if (rela->addend == rela->sym->sec->len) {
-			found = false;
-			list_for_each_entry_reverse(insn, &file->insn_list, list) {
-				if (insn->sec == rela->sym->sec) {
-					found = true;
-					break;
-				}
-			}
-
-			if (!found) {
-				WARN("can't find unreachable insn at %s+0x%x",
-				     rela->sym->sec->name, rela->addend);
-				return -1;
-			}
-		} else {
-			WARN("can't find unreachable insn at %s+0x%x",
-			     rela->sym->sec->name, rela->addend);
-			return -1;
-		}
-
-		insn->dead_end = true;
-	}
-
-	return 0;
-}
-
-/*
- * Warnings shouldn't be reported for ignored functions.
- */
-static void add_ignores(struct objtool_file *file)
-{
-	struct instruction *insn;
-	struct section *sec;
-	struct symbol *func;
-
-	list_for_each_entry(sec, &file->elf->sections, list) {
-		list_for_each_entry(func, &sec->symbol_list, list) {
-			if (func->type != STT_FUNC)
-				continue;
-
-			if (!ignore_func(file, func))
-				continue;
-
-			func_for_each_insn(file, func, insn)
-				insn->visited = true;
-		}
-	}
-}
-
-/*
- * Find the destination instructions for all jumps.
- */
-static int add_jump_destinations(struct objtool_file *file)
-{
-	struct instruction *insn;
-	struct rela *rela;
-	struct section *dest_sec;
-	unsigned long dest_off;
-
-	for_each_insn(file, insn) {
-		if (insn->type != INSN_JUMP_CONDITIONAL &&
-		    insn->type != INSN_JUMP_UNCONDITIONAL)
-			continue;
-
-		/* skip ignores */
-		if (insn->visited)
-			continue;
-
-		rela = find_rela_by_dest_range(insn->sec, insn->offset,
-					       insn->len);
-		if (!rela) {
-			dest_sec = insn->sec;
-			dest_off = insn->offset + insn->len + insn->immediate;
-		} else if (rela->sym->type == STT_SECTION) {
-			dest_sec = rela->sym->sec;
-			dest_off = rela->addend + 4;
-		} else if (rela->sym->sec->idx) {
-			dest_sec = rela->sym->sec;
-			dest_off = rela->sym->sym.st_value + rela->addend + 4;
-		} else {
-			/* sibling call */
-			insn->jump_dest = 0;
-			continue;
-		}
-
-		insn->jump_dest = find_insn(file, dest_sec, dest_off);
-		if (!insn->jump_dest) {
-
-			/*
-			 * This is a special case where an alt instruction
-			 * jumps past the end of the section.  These are
-			 * handled later in handle_group_alt().
-			 */
-			if (!strcmp(insn->sec->name, ".altinstr_replacement"))
-				continue;
-
-			WARN_FUNC("can't find jump dest instruction at %s+0x%lx",
-				  insn->sec, insn->offset, dest_sec->name,
-				  dest_off);
-			return -1;
-		}
-	}
-
-	return 0;
-}
-
-/*
- * Find the destination instructions for all calls.
- */
-static int add_call_destinations(struct objtool_file *file)
-{
-	struct instruction *insn;
-	unsigned long dest_off;
-	struct rela *rela;
-
-	for_each_insn(file, insn) {
-		if (insn->type != INSN_CALL)
-			continue;
-
-		rela = find_rela_by_dest_range(insn->sec, insn->offset,
-					       insn->len);
-		if (!rela) {
-			dest_off = insn->offset + insn->len + insn->immediate;
-			insn->call_dest = find_symbol_by_offset(insn->sec,
-								dest_off);
-			if (!insn->call_dest) {
-				WARN_FUNC("can't find call dest symbol at offset 0x%lx",
-					  insn->sec, insn->offset, dest_off);
-				return -1;
-			}
-		} else if (rela->sym->type == STT_SECTION) {
-			insn->call_dest = find_symbol_by_offset(rela->sym->sec,
-								rela->addend+4);
-			if (!insn->call_dest ||
-			    insn->call_dest->type != STT_FUNC) {
-				WARN_FUNC("can't find call dest symbol at %s+0x%x",
-					  insn->sec, insn->offset,
-					  rela->sym->sec->name,
-					  rela->addend + 4);
-				return -1;
-			}
-		} else
-			insn->call_dest = rela->sym;
-	}
-
-	return 0;
-}
-
-/*
- * The .alternatives section requires some extra special care, over and above
- * what other special sections require:
- *
- * 1. Because alternatives are patched in-place, we need to insert a fake jump
- *    instruction at the end so that validate_branch() skips all the original
- *    replaced instructions when validating the new instruction path.
- *
- * 2. An added wrinkle is that the new instruction length might be zero.  In
- *    that case the old instructions are replaced with noops.  We simulate that
- *    by creating a fake jump as the only new instruction.
- *
- * 3. In some cases, the alternative section includes an instruction which
- *    conditionally jumps to the _end_ of the entry.  We have to modify these
- *    jumps' destinations to point back to .text rather than the end of the
- *    entry in .altinstr_replacement.
- *
- * 4. It has been requested that we don't validate the !POPCNT feature path
- *    which is a "very very small percentage of machines".
- */
-static int handle_group_alt(struct objtool_file *file,
-			    struct special_alt *special_alt,
-			    struct instruction *orig_insn,
-			    struct instruction **new_insn)
-{
-	struct instruction *last_orig_insn, *last_new_insn, *insn, *fake_jump;
-	unsigned long dest_off;
-
-	last_orig_insn = NULL;
-	insn = orig_insn;
-	sec_for_each_insn_from(file, insn) {
-		if (insn->offset >= special_alt->orig_off + special_alt->orig_len)
-			break;
-
-		if (special_alt->skip_orig)
-			insn->type = INSN_NOP;
-
-		insn->alt_group = true;
-		last_orig_insn = insn;
-	}
-
-	if (!next_insn_same_sec(file, last_orig_insn)) {
-		WARN("%s: don't know how to handle alternatives at end of section",
-		     special_alt->orig_sec->name);
-		return -1;
-	}
-
-	fake_jump = malloc(sizeof(*fake_jump));
-	if (!fake_jump) {
-		WARN("malloc failed");
-		return -1;
-	}
-	memset(fake_jump, 0, sizeof(*fake_jump));
-	INIT_LIST_HEAD(&fake_jump->alts);
-	fake_jump->sec = special_alt->new_sec;
-	fake_jump->offset = -1;
-	fake_jump->type = INSN_JUMP_UNCONDITIONAL;
-	fake_jump->jump_dest = list_next_entry(last_orig_insn, list);
-
-	if (!special_alt->new_len) {
-		*new_insn = fake_jump;
-		return 0;
-	}
-
-	last_new_insn = NULL;
-	insn = *new_insn;
-	sec_for_each_insn_from(file, insn) {
-		if (insn->offset >= special_alt->new_off + special_alt->new_len)
-			break;
-
-		last_new_insn = insn;
-
-		if (insn->type != INSN_JUMP_CONDITIONAL &&
-		    insn->type != INSN_JUMP_UNCONDITIONAL)
-			continue;
-
-		if (!insn->immediate)
-			continue;
-
-		dest_off = insn->offset + insn->len + insn->immediate;
-		if (dest_off == special_alt->new_off + special_alt->new_len)
-			insn->jump_dest = fake_jump;
-
-		if (!insn->jump_dest) {
-			WARN_FUNC("can't find alternative jump destination",
-				  insn->sec, insn->offset);
-			return -1;
-		}
-	}
-
-	if (!last_new_insn) {
-		WARN_FUNC("can't find last new alternative instruction",
-			  special_alt->new_sec, special_alt->new_off);
-		return -1;
-	}
-
-	list_add(&fake_jump->list, &last_new_insn->list);
-
-	return 0;
-}
-
-/*
- * A jump table entry can either convert a nop to a jump or a jump to a nop.
- * If the original instruction is a jump, make the alt entry an effective nop
- * by just skipping the original instruction.
- */
-static int handle_jump_alt(struct objtool_file *file,
-			   struct special_alt *special_alt,
-			   struct instruction *orig_insn,
-			   struct instruction **new_insn)
-{
-	if (orig_insn->type == INSN_NOP)
-		return 0;
-
-	if (orig_insn->type != INSN_JUMP_UNCONDITIONAL) {
-		WARN_FUNC("unsupported instruction at jump label",
-			  orig_insn->sec, orig_insn->offset);
-		return -1;
-	}
-
-	*new_insn = list_next_entry(orig_insn, list);
-	return 0;
-}
-
-/*
- * Read all the special sections which have alternate instructions which can be
- * patched in or redirected to at runtime.  Each instruction having alternate
- * instruction(s) has them added to its insn->alts list, which will be
- * traversed in validate_branch().
- */
-static int add_special_section_alts(struct objtool_file *file)
-{
-	struct list_head special_alts;
-	struct instruction *orig_insn, *new_insn;
-	struct special_alt *special_alt, *tmp;
-	struct alternative *alt;
-	int ret;
-
-	ret = special_get_alts(file->elf, &special_alts);
-	if (ret)
-		return ret;
-=======
 #include "check.h"
->>>>>>> a2054256
 
 bool nofp;
 
