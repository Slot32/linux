# SPDX-License-Identifier: GPL-2.0
%YAML 1.2
---
$id: http://devicetree.org/schemas/iio/frequency/adf4371.yaml#
$schema: http://devicetree.org/meta-schemas/core.yaml#

title: Analog Devices ADF4371/ADF4372 Wideband Synthesizers

maintainers:
  - Popa Stefan <stefan.popa@analog.com>

description: |
  Analog Devices ADF4371/ADF4372 SPI Wideband Synthesizers
  https://www.analog.com/media/en/technical-documentation/data-sheets/adf4371.pdf
  https://www.analog.com/media/en/technical-documentation/data-sheets/adf4372.pdf

properties:
  compatible:
    enum:
      - adi,adf4371
      - adi,adf4372

  reg:
    maxItems: 1

  clocks:
    description:
      Definition of the external clock (see clock/clock-bindings.txt)
    maxItems: 1

  clock-names:
    description:
      Must be "clkin"
    maxItems: 1

  clock-output-names:
    maxItems: 1

  clock-scales:
    description:
      The Common Clock Framework max rate is limited by MAX of unsigned long.
      For ADF4371/ADF4372 devices this is a deficiency. If specified, this
      property allows arbitrary scales. The first element in the array should
      be the multiplier and the second element should be the divider.
    allOf:
      - $ref: /schemas/types.yaml#/definitions/uint32-array
      - minimum: 1

  adi,spi-3wire-enable:
    description:
      This attribute needs to be set in case the 4-wire SPI controller is
      used, and the 4 to 3 wire conversion is done with some external logic
      in between.

  adi,muxout-level-1v8-enable:
    description:
      When set the output level of the mux out pin is set to 1.8V.
      (default is 3.3V)

  adi,differential-ref-clock:
    description: Choose differential reference clock.
    type: boolean

  adi,muxout-select:
    description: |
      Select the mux out signal source. Valid values are:
      0: tristate, high impedance output
      1: digital lock detect
      2: charge pump up
      3: charge pump down
      4: RDIV2
      5: N divider output
      6: VCO test modes
      8: high
      9: VCO calibration R band/2
      10: VCO calibration N band/2
      If this field is left empty, tristate is selected.
    allOf:
      - $ref: /schemas/types.yaml#/definitions/uint32
      - enum: [0, 1, 3, 4, 5, 6, 8, 9, 10]

  adi,mute-till-lock-en:
    type: boolean
    description:
      If this property is present, then the supply current to RF8P and RF8N
      output stage will shut down until the ADF4371/ADF4372 achieves lock as
      measured by the digital lock detect circuitry.

<<<<<<< HEAD
  adi,charge-pump-microamp:
    description:
      Sets the charge pump current. If this property is not specified, then the
      charge pump current is set to the default 1750uA. The valid values are
      listed below. However, if the set value is not supported, the driver will
      look for the closest valid charge pump current.
    enum: [ 350, 700, 1050, 1400, 1750, 2100, 2450, 2800, 3150, 3500, 3850, 4200, 4550, 4900, 5250, 5600 ]

  adi,loop-filter-inverting:
    description:
      If this property is present, then the phase detector polarity will be set
      to negative because of the positive tuning of the VCO.

  '#address-cells':
    const: 1

  '#size-cells':
    const: 0

  '#clock-cells':
    const: 1
=======
  spi-max-frequency: true
>>>>>>> 256af411

required:
  - compatible
  - reg
  - clocks
  - clock-names

<<<<<<< HEAD
  patternProperties:
  "^channel@[01]$":
    type: object
    description: Represents the external channels which are connected to the device.

    properties:
      reg:
        description: |
          The channel number. It can have up to 3 channels on adf4372
          and 4 channels on adf4371, numbered from 0 to 3.
        maxItems: 1

      adi,output-enable:
        description: |
          If this property is specified, the output channel will be enabled.
          If left empty, the driver will initialize the defaults (RF8x, channel 0
          will be the only one enabled).
        maxItems: 1

      adi,power-up-frequency:
        description: |
          Set the frequency after power up for the channel. If this property is
          specified, it has to be in sync with the power up frequency set on the
          other channels. This limitation is due to the fact that all the channel
          frequencies are derived from the VCO fundamental frequency.
        maxItems: 1

    required:
      - reg
=======
additionalProperties: false
>>>>>>> 256af411

examples:
  - |
    spi0 {
        #address-cells = <1>;
        #size-cells = <0>;

        frequency@0 {
                compatible = "adi,adf4371";
                reg = <0>;

                #address-cells = <1>;
                #size-cells = <0>;
                #clock-cells = <1>;

                spi-max-frequency = <1000000>;
                clocks = <&adf4371_clkin>;
                clock-names = "clkin";
                clock-scales = <1 10>;

                channel@0 {
                        reg = <0>;
                        adi,output-enable;
                        adi,power-up-frequency = /bits/ 64 <8000000000>;
                };

                channel@1 {
                        reg = <1>;
                        adi,output-enable;
                };

                channel@2 {
                        reg = <2>;
                        adi,output-enable;
                        adi,power-up-frequency = /bits/ 64 <16000000000>;
                };

                channel@3 {
                        reg = <3>;
                        adi,output-enable;
                        adi,power-up-frequency = /bits/ 64 <32000000000>;
                };
        };
    };
...<|MERGE_RESOLUTION|>--- conflicted
+++ resolved
@@ -86,7 +86,6 @@
       output stage will shut down until the ADF4371/ADF4372 achieves lock as
       measured by the digital lock detect circuitry.
 
-<<<<<<< HEAD
   adi,charge-pump-microamp:
     description:
       Sets the charge pump current. If this property is not specified, then the
@@ -100,6 +99,8 @@
       If this property is present, then the phase detector polarity will be set
       to negative because of the positive tuning of the VCO.
 
+  spi-max-frequency: true
+
   '#address-cells':
     const: 1
 
@@ -108,17 +109,7 @@
 
   '#clock-cells':
     const: 1
-=======
-  spi-max-frequency: true
->>>>>>> 256af411
 
-required:
-  - compatible
-  - reg
-  - clocks
-  - clock-names
-
-<<<<<<< HEAD
   patternProperties:
   "^channel@[01]$":
     type: object
@@ -148,9 +139,14 @@
 
     required:
       - reg
-=======
+
+required:
+  - compatible
+  - reg
+  - clocks
+  - clock-names
+
 additionalProperties: false
->>>>>>> 256af411
 
 examples:
   - |
