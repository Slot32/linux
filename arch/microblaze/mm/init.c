--- conflicted
+++ resolved
@@ -7,11 +7,7 @@
  * for more details.
  */
 
-<<<<<<< HEAD
-#include <linux/dma-contiguous.h>
-=======
 #include <linux/dma-map-ops.h>
->>>>>>> a4adc2c2
 #include <linux/memblock.h>
 #include <linux/init.h>
 #include <linux/kernel.h>
