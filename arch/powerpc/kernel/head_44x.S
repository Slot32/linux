--- conflicted
+++ resolved
@@ -70,7 +70,667 @@
 	mr	r27,r7
 	li	r24,0		/* CPU number */
 
-<<<<<<< HEAD
+	bl	init_cpu_state
+
+	/*
+	 * The following code is needed to make GDB work with soft breakpoints.
+	 * This patch was provided by Brian Hill. 
+	 */ 
+	lis     r2,DBCR0_IDM@h
+	mtspr   SPRN_DBCR0,r2
+	isync
+
+	/* clear any residual debug events */
+	li      r2,-1
+	mtspr   SPRN_DBSR,r2
+
+	/*
+	 * This is where the main kernel code starts.
+	 */
+
+	/* ptr to current */
+	lis	r2,init_task@h
+	ori	r2,r2,init_task@l
+
+	/* ptr to current thread */
+	addi	r4,r2,THREAD	/* init task's THREAD */
+	mtspr	SPRN_SPRG_THREAD,r4
+
+	/* stack */
+	lis	r1,init_thread_union@h
+	ori	r1,r1,init_thread_union@l
+	li	r0,0
+	stwu	r0,THREAD_SIZE-STACK_FRAME_OVERHEAD(r1)
+
+	bl	early_init
+
+/*
+ * Decide what sort of machine this is and initialize the MMU.
+ */
+	mr	r3,r31
+	mr	r4,r30
+	mr	r5,r29
+	mr	r6,r28
+	mr	r7,r27
+	bl	machine_init
+	bl	MMU_init
+
+	/* Setup PTE pointers for the Abatron bdiGDB */
+	lis	r6, swapper_pg_dir@h
+	ori	r6, r6, swapper_pg_dir@l
+	lis	r5, abatron_pteptrs@h
+	ori	r5, r5, abatron_pteptrs@l
+	lis	r4, KERNELBASE@h
+	ori	r4, r4, KERNELBASE@l
+	stw	r5, 0(r4)	/* Save abatron_pteptrs at a fixed location */
+	stw	r6, 0(r5)
+
+	/* Let's move on */
+	lis	r4,start_kernel@h
+	ori	r4,r4,start_kernel@l
+	lis	r3,MSR_KERNEL@h
+	ori	r3,r3,MSR_KERNEL@l
+	mtspr	SPRN_SRR0,r4
+	mtspr	SPRN_SRR1,r3
+	rfi			/* change context and jump to start_kernel */
+
+/*
+ * Interrupt vector entry code
+ *
+ * The Book E MMUs are always on so we don't need to handle
+ * interrupts in real mode as with previous PPC processors. In
+ * this case we handle interrupts in the kernel virtual address
+ * space.
+ *
+ * Interrupt vectors are dynamically placed relative to the
+ * interrupt prefix as determined by the address of interrupt_base.
+ * The interrupt vectors offsets are programmed using the labels
+ * for each interrupt vector entry.
+ *
+ * Interrupt vectors must be aligned on a 16 byte boundary.
+ * We align on a 32 byte cache line boundary for good measure.
+ */
+
+interrupt_base:
+	/* Critical Input Interrupt */
+	CRITICAL_EXCEPTION(0x0100, CriticalInput, unknown_exception)
+
+	/* Machine Check Interrupt */
+	CRITICAL_EXCEPTION(0x0200, MachineCheck, machine_check_exception)
+	MCHECK_EXCEPTION(0x0210, MachineCheckA, machine_check_exception)
+
+	/* Data Storage Interrupt */
+	DATA_STORAGE_EXCEPTION
+
+		/* Instruction Storage Interrupt */
+	INSTRUCTION_STORAGE_EXCEPTION
+
+	/* External Input Interrupt */
+	EXCEPTION(0x0500, ExternalInput, do_IRQ, EXC_XFER_LITE)
+
+	/* Alignment Interrupt */
+	ALIGNMENT_EXCEPTION
+
+	/* Program Interrupt */
+	PROGRAM_EXCEPTION
+
+	/* Floating Point Unavailable Interrupt */
+#ifdef CONFIG_PPC_FPU
+	FP_UNAVAILABLE_EXCEPTION
+#else
+	EXCEPTION(0x2010, FloatingPointUnavailable, unknown_exception, EXC_XFER_EE)
+#endif
+	/* System Call Interrupt */
+	START_EXCEPTION(SystemCall)
+	NORMAL_EXCEPTION_PROLOG
+	EXC_XFER_EE_LITE(0x0c00, DoSyscall)
+
+	/* Auxillary Processor Unavailable Interrupt */
+	EXCEPTION(0x2020, AuxillaryProcessorUnavailable, unknown_exception, EXC_XFER_EE)
+
+	/* Decrementer Interrupt */
+	DECREMENTER_EXCEPTION
+
+	/* Fixed Internal Timer Interrupt */
+	/* TODO: Add FIT support */
+	EXCEPTION(0x1010, FixedIntervalTimer, unknown_exception, EXC_XFER_EE)
+
+	/* Watchdog Timer Interrupt */
+	/* TODO: Add watchdog support */
+#ifdef CONFIG_BOOKE_WDT
+	CRITICAL_EXCEPTION(0x1020, WatchdogTimer, WatchdogException)
+#else
+	CRITICAL_EXCEPTION(0x1020, WatchdogTimer, unknown_exception)
+#endif
+
+	/* Data TLB Error Interrupt */
+	START_EXCEPTION(DataTLBError44x)
+	mtspr	SPRN_SPRG_WSCRATCH0, r10		/* Save some working registers */
+	mtspr	SPRN_SPRG_WSCRATCH1, r11
+	mtspr	SPRN_SPRG_WSCRATCH2, r12
+	mtspr	SPRN_SPRG_WSCRATCH3, r13
+	mfcr	r11
+	mtspr	SPRN_SPRG_WSCRATCH4, r11
+	mfspr	r10, SPRN_DEAR		/* Get faulting address */
+
+	/* If we are faulting a kernel address, we have to use the
+	 * kernel page tables.
+	 */
+	lis	r11, PAGE_OFFSET@h
+	cmplw	r10, r11
+	blt+	3f
+	lis	r11, swapper_pg_dir@h
+	ori	r11, r11, swapper_pg_dir@l
+
+	mfspr	r12,SPRN_MMUCR
+	rlwinm	r12,r12,0,0,23		/* Clear TID */
+
+	b	4f
+
+	/* Get the PGD for the current thread */
+3:
+	mfspr	r11,SPRN_SPRG_THREAD
+	lwz	r11,PGDIR(r11)
+
+	/* Load PID into MMUCR TID */
+	mfspr	r12,SPRN_MMUCR
+	mfspr   r13,SPRN_PID		/* Get PID */
+	rlwimi	r12,r13,0,24,31		/* Set TID */
+
+4:
+	mtspr	SPRN_MMUCR,r12
+
+	/* Mask of required permission bits. Note that while we
+	 * do copy ESR:ST to _PAGE_RW position as trying to write
+	 * to an RO page is pretty common, we don't do it with
+	 * _PAGE_DIRTY. We could do it, but it's a fairly rare
+	 * event so I'd rather take the overhead when it happens
+	 * rather than adding an instruction here. We should measure
+	 * whether the whole thing is worth it in the first place
+	 * as we could avoid loading SPRN_ESR completely in the first
+	 * place...
+	 *
+	 * TODO: Is it worth doing that mfspr & rlwimi in the first
+	 *       place or can we save a couple of instructions here ?
+	 */
+	mfspr	r12,SPRN_ESR
+	li	r13,_PAGE_PRESENT|_PAGE_ACCESSED
+	rlwimi	r13,r12,10,30,30
+
+	/* Load the PTE */
+	/* Compute pgdir/pmd offset */
+	rlwinm  r12, r10, PPC44x_PGD_OFF_SHIFT, PPC44x_PGD_OFF_MASK_BIT, 29
+	lwzx	r11, r12, r11		/* Get pgd/pmd entry */
+	rlwinm.	r12, r11, 0, 0, 20	/* Extract pt base address */
+	beq	2f			/* Bail if no table */
+
+	/* Compute pte address */
+	rlwimi  r12, r10, PPC44x_PTE_ADD_SHIFT, PPC44x_PTE_ADD_MASK_BIT, 28
+	lwz	r11, 0(r12)		/* Get high word of pte entry */
+	lwz	r12, 4(r12)		/* Get low word of pte entry */
+
+	lis	r10,tlb_44x_index@ha
+
+	andc.	r13,r13,r12		/* Check permission */
+
+	/* Load the next available TLB index */
+	lwz	r13,tlb_44x_index@l(r10)
+
+	bne	2f			/* Bail if permission mismach */
+
+	/* Increment, rollover, and store TLB index */
+	addi	r13,r13,1
+
+	/* Compare with watermark (instruction gets patched) */
+	.globl tlb_44x_patch_hwater_D
+tlb_44x_patch_hwater_D:
+	cmpwi	0,r13,1			/* reserve entries */
+	ble	5f
+	li	r13,0
+5:
+	/* Store the next available TLB index */
+	stw	r13,tlb_44x_index@l(r10)
+
+	/* Re-load the faulting address */
+	mfspr	r10,SPRN_DEAR
+
+	 /* Jump to common tlb load */
+	b	finish_tlb_load_44x
+
+2:
+	/* The bailout.  Restore registers to pre-exception conditions
+	 * and call the heavyweights to help us out.
+	 */
+	mfspr	r11, SPRN_SPRG_RSCRATCH4
+	mtcr	r11
+	mfspr	r13, SPRN_SPRG_RSCRATCH3
+	mfspr	r12, SPRN_SPRG_RSCRATCH2
+	mfspr	r11, SPRN_SPRG_RSCRATCH1
+	mfspr	r10, SPRN_SPRG_RSCRATCH0
+	b	DataStorage
+
+	/* Instruction TLB Error Interrupt */
+	/*
+	 * Nearly the same as above, except we get our
+	 * information from different registers and bailout
+	 * to a different point.
+	 */
+	START_EXCEPTION(InstructionTLBError44x)
+	mtspr	SPRN_SPRG_WSCRATCH0, r10 /* Save some working registers */
+	mtspr	SPRN_SPRG_WSCRATCH1, r11
+	mtspr	SPRN_SPRG_WSCRATCH2, r12
+	mtspr	SPRN_SPRG_WSCRATCH3, r13
+	mfcr	r11
+	mtspr	SPRN_SPRG_WSCRATCH4, r11
+	mfspr	r10, SPRN_SRR0		/* Get faulting address */
+
+	/* If we are faulting a kernel address, we have to use the
+	 * kernel page tables.
+	 */
+	lis	r11, PAGE_OFFSET@h
+	cmplw	r10, r11
+	blt+	3f
+	lis	r11, swapper_pg_dir@h
+	ori	r11, r11, swapper_pg_dir@l
+
+	mfspr	r12,SPRN_MMUCR
+	rlwinm	r12,r12,0,0,23		/* Clear TID */
+
+	b	4f
+
+	/* Get the PGD for the current thread */
+3:
+	mfspr	r11,SPRN_SPRG_THREAD
+	lwz	r11,PGDIR(r11)
+
+	/* Load PID into MMUCR TID */
+	mfspr	r12,SPRN_MMUCR
+	mfspr   r13,SPRN_PID		/* Get PID */
+	rlwimi	r12,r13,0,24,31		/* Set TID */
+
+4:
+	mtspr	SPRN_MMUCR,r12
+
+	/* Make up the required permissions */
+	li	r13,_PAGE_PRESENT | _PAGE_ACCESSED | _PAGE_EXEC
+
+	/* Compute pgdir/pmd offset */
+	rlwinm 	r12, r10, PPC44x_PGD_OFF_SHIFT, PPC44x_PGD_OFF_MASK_BIT, 29
+	lwzx	r11, r12, r11		/* Get pgd/pmd entry */
+	rlwinm.	r12, r11, 0, 0, 20	/* Extract pt base address */
+	beq	2f			/* Bail if no table */
+
+	/* Compute pte address */
+	rlwimi	r12, r10, PPC44x_PTE_ADD_SHIFT, PPC44x_PTE_ADD_MASK_BIT, 28
+	lwz	r11, 0(r12)		/* Get high word of pte entry */
+	lwz	r12, 4(r12)		/* Get low word of pte entry */
+
+	lis	r10,tlb_44x_index@ha
+
+	andc.	r13,r13,r12		/* Check permission */
+
+	/* Load the next available TLB index */
+	lwz	r13,tlb_44x_index@l(r10)
+
+	bne	2f			/* Bail if permission mismach */
+
+	/* Increment, rollover, and store TLB index */
+	addi	r13,r13,1
+
+	/* Compare with watermark (instruction gets patched) */
+	.globl tlb_44x_patch_hwater_I
+tlb_44x_patch_hwater_I:
+	cmpwi	0,r13,1			/* reserve entries */
+	ble	5f
+	li	r13,0
+5:
+	/* Store the next available TLB index */
+	stw	r13,tlb_44x_index@l(r10)
+
+	/* Re-load the faulting address */
+	mfspr	r10,SPRN_SRR0
+
+	/* Jump to common TLB load point */
+	b	finish_tlb_load_44x
+
+2:
+	/* The bailout.  Restore registers to pre-exception conditions
+	 * and call the heavyweights to help us out.
+	 */
+	mfspr	r11, SPRN_SPRG_RSCRATCH4
+	mtcr	r11
+	mfspr	r13, SPRN_SPRG_RSCRATCH3
+	mfspr	r12, SPRN_SPRG_RSCRATCH2
+	mfspr	r11, SPRN_SPRG_RSCRATCH1
+	mfspr	r10, SPRN_SPRG_RSCRATCH0
+	b	InstructionStorage
+
+/*
+ * Both the instruction and data TLB miss get to this
+ * point to load the TLB.
+ * 	r10 - EA of fault
+ * 	r11 - PTE high word value
+ *	r12 - PTE low word value
+ *	r13 - TLB index
+ *	MMUCR - loaded with proper value when we get here
+ *	Upon exit, we reload everything and RFI.
+ */
+finish_tlb_load_44x:
+	/* Combine RPN & ERPN an write WS 0 */
+	rlwimi	r11,r12,0,0,31-PAGE_SHIFT
+	tlbwe	r11,r13,PPC44x_TLB_XLAT
+
+	/*
+	 * Create WS1. This is the faulting address (EPN),
+	 * page size, and valid flag.
+	 */
+	li	r11,PPC44x_TLB_VALID | PPC44x_TLBE_SIZE
+	/* Insert valid and page size */
+	rlwimi	r10,r11,0,PPC44x_PTE_ADD_MASK_BIT,31
+	tlbwe	r10,r13,PPC44x_TLB_PAGEID	/* Write PAGEID */
+
+	/* And WS 2 */
+	li	r10,0xf85			/* Mask to apply from PTE */
+	rlwimi	r10,r12,29,30,30		/* DIRTY -> SW position */
+	and	r11,r12,r10			/* Mask PTE bits to keep */
+	andi.	r10,r12,_PAGE_USER		/* User page ? */
+	beq	1f				/* nope, leave U bits empty */
+	rlwimi	r11,r11,3,26,28			/* yes, copy S bits to U */
+1:	tlbwe	r11,r13,PPC44x_TLB_ATTRIB	/* Write ATTRIB */
+
+	/* Done...restore registers and get out of here.
+	*/
+	mfspr	r11, SPRN_SPRG_RSCRATCH4
+	mtcr	r11
+	mfspr	r13, SPRN_SPRG_RSCRATCH3
+	mfspr	r12, SPRN_SPRG_RSCRATCH2
+	mfspr	r11, SPRN_SPRG_RSCRATCH1
+	mfspr	r10, SPRN_SPRG_RSCRATCH0
+	rfi					/* Force context change */
+
+/* TLB error interrupts for 476
+ */
+#ifdef CONFIG_PPC_47x
+	START_EXCEPTION(DataTLBError47x)
+	mtspr	SPRN_SPRG_WSCRATCH0,r10	/* Save some working registers */
+	mtspr	SPRN_SPRG_WSCRATCH1,r11
+	mtspr	SPRN_SPRG_WSCRATCH2,r12
+	mtspr	SPRN_SPRG_WSCRATCH3,r13
+	mfcr	r11
+	mtspr	SPRN_SPRG_WSCRATCH4,r11
+	mfspr	r10,SPRN_DEAR		/* Get faulting address */
+
+	/* If we are faulting a kernel address, we have to use the
+	 * kernel page tables.
+	 */
+	lis	r11,PAGE_OFFSET@h
+	cmplw	cr0,r10,r11
+	blt+	3f
+	lis	r11,swapper_pg_dir@h
+	ori	r11,r11, swapper_pg_dir@l
+	li	r12,0			/* MMUCR = 0 */
+	b	4f
+
+	/* Get the PGD for the current thread and setup MMUCR */
+3:	mfspr	r11,SPRN_SPRG3
+	lwz	r11,PGDIR(r11)
+	mfspr   r12,SPRN_PID		/* Get PID */
+4:	mtspr	SPRN_MMUCR,r12		/* Set MMUCR */
+
+	/* Mask of required permission bits. Note that while we
+	 * do copy ESR:ST to _PAGE_RW position as trying to write
+	 * to an RO page is pretty common, we don't do it with
+	 * _PAGE_DIRTY. We could do it, but it's a fairly rare
+	 * event so I'd rather take the overhead when it happens
+	 * rather than adding an instruction here. We should measure
+	 * whether the whole thing is worth it in the first place
+	 * as we could avoid loading SPRN_ESR completely in the first
+	 * place...
+	 *
+	 * TODO: Is it worth doing that mfspr & rlwimi in the first
+	 *       place or can we save a couple of instructions here ?
+	 */
+	mfspr	r12,SPRN_ESR
+	li	r13,_PAGE_PRESENT|_PAGE_ACCESSED
+	rlwimi	r13,r12,10,30,30
+
+	/* Load the PTE */
+	/* Compute pgdir/pmd offset */
+	rlwinm  r12,r10,PPC44x_PGD_OFF_SHIFT,PPC44x_PGD_OFF_MASK_BIT,29
+	lwzx	r11,r12,r11		/* Get pgd/pmd entry */
+
+	/* Word 0 is EPN,V,TS,DSIZ */
+	li	r12,PPC47x_TLB0_VALID | PPC47x_TLBE_SIZE
+	rlwimi	r10,r12,0,32-PAGE_SHIFT,31	/* Insert valid and page size*/
+	li	r12,0
+	tlbwe	r10,r12,0
+
+	/* XXX can we do better ? Need to make sure tlbwe has established
+	 * latch V bit in MMUCR0 before the PTE is loaded further down */
+#ifdef CONFIG_SMP
+	isync
+#endif
+
+	rlwinm.	r12,r11,0,0,20		/* Extract pt base address */
+	/* Compute pte address */
+	rlwimi  r12,r10,PPC44x_PTE_ADD_SHIFT,PPC44x_PTE_ADD_MASK_BIT,28
+	beq	2f			/* Bail if no table */
+	lwz	r11,0(r12)		/* Get high word of pte entry */
+
+	/* XXX can we do better ? maybe insert a known 0 bit from r11 into the
+	 * bottom of r12 to create a data dependency... We can also use r10
+	 * as destination nowadays
+	 */
+#ifdef CONFIG_SMP
+	lwsync
+#endif
+	lwz	r12,4(r12)		/* Get low word of pte entry */
+
+	andc.	r13,r13,r12		/* Check permission */
+
+	 /* Jump to common tlb load */
+	beq	finish_tlb_load_47x
+
+2:	/* The bailout.  Restore registers to pre-exception conditions
+	 * and call the heavyweights to help us out.
+	 */
+	mfspr	r11,SPRN_SPRG_RSCRATCH4
+	mtcr	r11
+	mfspr	r13,SPRN_SPRG_RSCRATCH3
+	mfspr	r12,SPRN_SPRG_RSCRATCH2
+	mfspr	r11,SPRN_SPRG_RSCRATCH1
+	mfspr	r10,SPRN_SPRG_RSCRATCH0
+	b	DataStorage
+
+	/* Instruction TLB Error Interrupt */
+	/*
+	 * Nearly the same as above, except we get our
+	 * information from different registers and bailout
+	 * to a different point.
+	 */
+	START_EXCEPTION(InstructionTLBError47x)
+	mtspr	SPRN_SPRG_WSCRATCH0,r10	/* Save some working registers */
+	mtspr	SPRN_SPRG_WSCRATCH1,r11
+	mtspr	SPRN_SPRG_WSCRATCH2,r12
+	mtspr	SPRN_SPRG_WSCRATCH3,r13
+	mfcr	r11
+	mtspr	SPRN_SPRG_WSCRATCH4,r11
+	mfspr	r10,SPRN_SRR0		/* Get faulting address */
+
+	/* If we are faulting a kernel address, we have to use the
+	 * kernel page tables.
+	 */
+	lis	r11,PAGE_OFFSET@h
+	cmplw	cr0,r10,r11
+	blt+	3f
+	lis	r11,swapper_pg_dir@h
+	ori	r11,r11, swapper_pg_dir@l
+	li	r12,0			/* MMUCR = 0 */
+	b	4f
+
+	/* Get the PGD for the current thread and setup MMUCR */
+3:	mfspr	r11,SPRN_SPRG_THREAD
+	lwz	r11,PGDIR(r11)
+	mfspr   r12,SPRN_PID		/* Get PID */
+4:	mtspr	SPRN_MMUCR,r12		/* Set MMUCR */
+
+	/* Make up the required permissions */
+	li	r13,_PAGE_PRESENT | _PAGE_ACCESSED | _PAGE_EXEC
+
+	/* Load PTE */
+	/* Compute pgdir/pmd offset */
+	rlwinm  r12,r10,PPC44x_PGD_OFF_SHIFT,PPC44x_PGD_OFF_MASK_BIT,29
+	lwzx	r11,r12,r11		/* Get pgd/pmd entry */
+
+	/* Word 0 is EPN,V,TS,DSIZ */
+	li	r12,PPC47x_TLB0_VALID | PPC47x_TLBE_SIZE
+	rlwimi	r10,r12,0,32-PAGE_SHIFT,31	/* Insert valid and page size*/
+	li	r12,0
+	tlbwe	r10,r12,0
+
+	/* XXX can we do better ? Need to make sure tlbwe has established
+	 * latch V bit in MMUCR0 before the PTE is loaded further down */
+#ifdef CONFIG_SMP
+	isync
+#endif
+
+	rlwinm.	r12,r11,0,0,20		/* Extract pt base address */
+	/* Compute pte address */
+	rlwimi  r12,r10,PPC44x_PTE_ADD_SHIFT,PPC44x_PTE_ADD_MASK_BIT,28
+	beq	2f			/* Bail if no table */
+
+	lwz	r11,0(r12)		/* Get high word of pte entry */
+	/* XXX can we do better ? maybe insert a known 0 bit from r11 into the
+	 * bottom of r12 to create a data dependency... We can also use r10
+	 * as destination nowadays
+	 */
+#ifdef CONFIG_SMP
+	lwsync
+#endif
+	lwz	r12,4(r12)		/* Get low word of pte entry */
+
+	andc.	r13,r13,r12		/* Check permission */
+
+	/* Jump to common TLB load point */
+	beq	finish_tlb_load_47x
+
+2:	/* The bailout.  Restore registers to pre-exception conditions
+	 * and call the heavyweights to help us out.
+	 */
+	mfspr	r11, SPRN_SPRG_RSCRATCH4
+	mtcr	r11
+	mfspr	r13, SPRN_SPRG_RSCRATCH3
+	mfspr	r12, SPRN_SPRG_RSCRATCH2
+	mfspr	r11, SPRN_SPRG_RSCRATCH1
+	mfspr	r10, SPRN_SPRG_RSCRATCH0
+	b	InstructionStorage
+
+/*
+ * Both the instruction and data TLB miss get to this
+ * point to load the TLB.
+ * 	r10 - free to use
+ * 	r11 - PTE high word value
+ *	r12 - PTE low word value
+ *      r13 - free to use
+ *	MMUCR - loaded with proper value when we get here
+ *	Upon exit, we reload everything and RFI.
+ */
+finish_tlb_load_47x:
+	/* Combine RPN & ERPN an write WS 1 */
+	rlwimi	r11,r12,0,0,31-PAGE_SHIFT
+	tlbwe	r11,r13,1
+
+	/* And make up word 2 */
+	li	r10,0xf85			/* Mask to apply from PTE */
+	rlwimi	r10,r12,29,30,30		/* DIRTY -> SW position */
+	and	r11,r12,r10			/* Mask PTE bits to keep */
+	andi.	r10,r12,_PAGE_USER		/* User page ? */
+	beq	1f				/* nope, leave U bits empty */
+	rlwimi	r11,r11,3,26,28			/* yes, copy S bits to U */
+1:	tlbwe	r11,r13,2
+
+	/* Done...restore registers and get out of here.
+	*/
+	mfspr	r11, SPRN_SPRG_RSCRATCH4
+	mtcr	r11
+	mfspr	r13, SPRN_SPRG_RSCRATCH3
+	mfspr	r12, SPRN_SPRG_RSCRATCH2
+	mfspr	r11, SPRN_SPRG_RSCRATCH1
+	mfspr	r10, SPRN_SPRG_RSCRATCH0
+	rfi
+
+#endif /* CONFIG_PPC_47x */
+
+	/* Debug Interrupt */
+	/*
+	 * This statement needs to exist at the end of the IVPR
+	 * definition just in case you end up taking a debug
+	 * exception within another exception.
+	 */
+	DEBUG_CRIT_EXCEPTION
+
+/*
+ * Global functions
+ */
+
+/*
+ * Adjust the machine check IVOR on 440A cores
+ */
+_GLOBAL(__fixup_440A_mcheck)
+	li	r3,MachineCheckA@l
+	mtspr	SPRN_IVOR1,r3
+	sync
+	blr
+
+/*
+ * extern void giveup_altivec(struct task_struct *prev)
+ *
+ * The 44x core does not have an AltiVec unit.
+ */
+_GLOBAL(giveup_altivec)
+	blr
+
+/*
+ * extern void giveup_fpu(struct task_struct *prev)
+ *
+ * The 44x core does not have an FPU.
+ */
+#ifndef CONFIG_PPC_FPU
+_GLOBAL(giveup_fpu)
+	blr
+#endif
+
+_GLOBAL(set_context)
+
+#ifdef CONFIG_BDI_SWITCH
+	/* Context switch the PTE pointer for the Abatron BDI2000.
+	 * The PGDIR is the second parameter.
+	 */
+	lis	r5, abatron_pteptrs@h
+	ori	r5, r5, abatron_pteptrs@l
+	stw	r4, 0x4(r5)
+#endif
+	mtspr	SPRN_PID,r3
+	isync			/* Force context change */
+	blr
+
+/*
+ * Init CPU state. This is called at boot time or for secondary CPUs
+ * to setup initial TLB entries, setup IVORs, etc...
+ *
+ */
+_GLOBAL(init_cpu_state)
+	mflr	r22
+#ifdef CONFIG_PPC_47x
+	/* We use the PVR to differenciate 44x cores from 476 */
+	mfspr	r3,SPRN_PVR
+	srwi	r3,r3,16
+	cmplwi	cr0,r3,PVR_476@h
+	beq	head_start_47x
+	cmplwi	cr0,r3,PVR_476_ISS@h
+	beq	head_start_47x
+#endif /* CONFIG_PPC_47x */
+
 /*
  * In case the firmware didn't do it, we apply some workarounds
  * that are good for all 440 core variants here
@@ -83,7 +743,7 @@
 	sync
 
 /*
- * Set up the initial MMU state
+ * Set up the initial MMU state for 44x
  *
  * We are still executing code at the virtual address
  * mappings set by the firmware for the base of RAM.
@@ -150,7 +810,7 @@
 	mtspr	SPRN_MMUCR,r5
 	sync
 
- 	/* pageid fields */
+	/* pageid fields */
 	clrrwi	r3,r3,10		/* Mask off the effective page number */
 	ori	r3,r3,PPC44x_TLB_VALID | PPC44x_TLB_256M
 
@@ -168,6 +828,7 @@
 	tlbwe	r3,r0,PPC44x_TLB_PAGEID	/* Load the pageid fields */
 	tlbwe	r4,r0,PPC44x_TLB_XLAT	/* Load the translation fields */
 	tlbwe	r5,r0,PPC44x_TLB_ATTRIB	/* Load the attrib/access fields */
+
 
 	/* Force context change */
 #ifdef CONFIG_XILINX_VIRTEX_5_FXT
@@ -183,828 +844,6 @@
 #else
 	mfmsr	r0
 #endif
-	mtspr	SPRN_SRR1, r0
-	lis	r0,3f@h
-	ori	r0,r0,3f@l
-	mtspr	SPRN_SRR0,r0
-	sync
-	rfi
-
-	/* If necessary, invalidate original entry we used */
-3:	cmpwi	r23,63
-	beq	4f
-	li	r6,0
-	tlbwe   r6,r23,PPC44x_TLB_PAGEID
-	isync
-
-4:
-#ifdef CONFIG_PPC_EARLY_DEBUG_44x
-	/* Add UART mapping for early debug. */
-
- 	/* pageid fields */
-	lis	r3,PPC44x_EARLY_DEBUG_VIRTADDR@h
-	ori	r3,r3,PPC44x_TLB_VALID|PPC44x_TLB_TS|PPC44x_TLB_64K
-
-	/* xlat fields */
-	lis	r4,CONFIG_PPC_EARLY_DEBUG_44x_PHYSLOW@h
-	ori	r4,r4,CONFIG_PPC_EARLY_DEBUG_44x_PHYSHIGH
-
-	/* attrib fields */
-	li	r5,(PPC44x_TLB_SW|PPC44x_TLB_SR|PPC44x_TLB_I|PPC44x_TLB_G)
-        li      r0,62                    /* TLB slot 0 */
-
-	tlbwe	r3,r0,PPC44x_TLB_PAGEID
-	tlbwe	r4,r0,PPC44x_TLB_XLAT
-	tlbwe	r5,r0,PPC44x_TLB_ATTRIB
-
-	/* Force context change */
-	isync
-#endif /* CONFIG_PPC_EARLY_DEBUG_44x */
-
-	/* Establish the interrupt vector offsets */
-	SET_IVOR(0,  CriticalInput);
-	SET_IVOR(1,  MachineCheck);
-	SET_IVOR(2,  DataStorage);
-	SET_IVOR(3,  InstructionStorage);
-	SET_IVOR(4,  ExternalInput);
-	SET_IVOR(5,  Alignment);
-	SET_IVOR(6,  Program);
-	SET_IVOR(7,  FloatingPointUnavailable);
-	SET_IVOR(8,  SystemCall);
-	SET_IVOR(9,  AuxillaryProcessorUnavailable);
-	SET_IVOR(10, Decrementer);
-	SET_IVOR(11, FixedIntervalTimer);
-	SET_IVOR(12, WatchdogTimer);
-	SET_IVOR(13, DataTLBError);
-	SET_IVOR(14, InstructionTLBError);
-	SET_IVOR(15, DebugCrit);
-
-	/* Establish the interrupt vector base */
-	lis	r4,interrupt_base@h	/* IVPR only uses the high 16-bits */
-	mtspr	SPRN_IVPR,r4
-=======
-	bl	init_cpu_state
->>>>>>> 9fe6206f
-
-	/*
-	 * The following code is needed to make GDB work with soft breakpoints.
-	 * This patch was provided by Brian Hill. 
-	 */ 
-	lis     r2,DBCR0_IDM@h
-	mtspr   SPRN_DBCR0,r2
-	isync
-
-	/* clear any residual debug events */
-	li      r2,-1
-	mtspr   SPRN_DBSR,r2
-
-	/*
-	 * This is where the main kernel code starts.
-	 */
-
-	/* ptr to current */
-	lis	r2,init_task@h
-	ori	r2,r2,init_task@l
-
-	/* ptr to current thread */
-	addi	r4,r2,THREAD	/* init task's THREAD */
-	mtspr	SPRN_SPRG_THREAD,r4
-
-	/* stack */
-	lis	r1,init_thread_union@h
-	ori	r1,r1,init_thread_union@l
-	li	r0,0
-	stwu	r0,THREAD_SIZE-STACK_FRAME_OVERHEAD(r1)
-
-	bl	early_init
-
-/*
- * Decide what sort of machine this is and initialize the MMU.
- */
-	mr	r3,r31
-	mr	r4,r30
-	mr	r5,r29
-	mr	r6,r28
-	mr	r7,r27
-	bl	machine_init
-	bl	MMU_init
-
-	/* Setup PTE pointers for the Abatron bdiGDB */
-	lis	r6, swapper_pg_dir@h
-	ori	r6, r6, swapper_pg_dir@l
-	lis	r5, abatron_pteptrs@h
-	ori	r5, r5, abatron_pteptrs@l
-	lis	r4, KERNELBASE@h
-	ori	r4, r4, KERNELBASE@l
-	stw	r5, 0(r4)	/* Save abatron_pteptrs at a fixed location */
-	stw	r6, 0(r5)
-
-	/* Let's move on */
-	lis	r4,start_kernel@h
-	ori	r4,r4,start_kernel@l
-	lis	r3,MSR_KERNEL@h
-	ori	r3,r3,MSR_KERNEL@l
-	mtspr	SPRN_SRR0,r4
-	mtspr	SPRN_SRR1,r3
-	rfi			/* change context and jump to start_kernel */
-
-/*
- * Interrupt vector entry code
- *
- * The Book E MMUs are always on so we don't need to handle
- * interrupts in real mode as with previous PPC processors. In
- * this case we handle interrupts in the kernel virtual address
- * space.
- *
- * Interrupt vectors are dynamically placed relative to the
- * interrupt prefix as determined by the address of interrupt_base.
- * The interrupt vectors offsets are programmed using the labels
- * for each interrupt vector entry.
- *
- * Interrupt vectors must be aligned on a 16 byte boundary.
- * We align on a 32 byte cache line boundary for good measure.
- */
-
-interrupt_base:
-	/* Critical Input Interrupt */
-	CRITICAL_EXCEPTION(0x0100, CriticalInput, unknown_exception)
-
-	/* Machine Check Interrupt */
-	CRITICAL_EXCEPTION(0x0200, MachineCheck, machine_check_exception)
-	MCHECK_EXCEPTION(0x0210, MachineCheckA, machine_check_exception)
-
-	/* Data Storage Interrupt */
-	DATA_STORAGE_EXCEPTION
-
-		/* Instruction Storage Interrupt */
-	INSTRUCTION_STORAGE_EXCEPTION
-
-	/* External Input Interrupt */
-	EXCEPTION(0x0500, ExternalInput, do_IRQ, EXC_XFER_LITE)
-
-	/* Alignment Interrupt */
-	ALIGNMENT_EXCEPTION
-
-	/* Program Interrupt */
-	PROGRAM_EXCEPTION
-
-	/* Floating Point Unavailable Interrupt */
-#ifdef CONFIG_PPC_FPU
-	FP_UNAVAILABLE_EXCEPTION
-#else
-	EXCEPTION(0x2010, FloatingPointUnavailable, unknown_exception, EXC_XFER_EE)
-#endif
-	/* System Call Interrupt */
-	START_EXCEPTION(SystemCall)
-	NORMAL_EXCEPTION_PROLOG
-	EXC_XFER_EE_LITE(0x0c00, DoSyscall)
-
-	/* Auxillary Processor Unavailable Interrupt */
-	EXCEPTION(0x2020, AuxillaryProcessorUnavailable, unknown_exception, EXC_XFER_EE)
-
-	/* Decrementer Interrupt */
-	DECREMENTER_EXCEPTION
-
-	/* Fixed Internal Timer Interrupt */
-	/* TODO: Add FIT support */
-	EXCEPTION(0x1010, FixedIntervalTimer, unknown_exception, EXC_XFER_EE)
-
-	/* Watchdog Timer Interrupt */
-	/* TODO: Add watchdog support */
-#ifdef CONFIG_BOOKE_WDT
-	CRITICAL_EXCEPTION(0x1020, WatchdogTimer, WatchdogException)
-#else
-	CRITICAL_EXCEPTION(0x1020, WatchdogTimer, unknown_exception)
-#endif
-
-	/* Data TLB Error Interrupt */
-	START_EXCEPTION(DataTLBError44x)
-	mtspr	SPRN_SPRG_WSCRATCH0, r10		/* Save some working registers */
-	mtspr	SPRN_SPRG_WSCRATCH1, r11
-	mtspr	SPRN_SPRG_WSCRATCH2, r12
-	mtspr	SPRN_SPRG_WSCRATCH3, r13
-	mfcr	r11
-	mtspr	SPRN_SPRG_WSCRATCH4, r11
-	mfspr	r10, SPRN_DEAR		/* Get faulting address */
-
-	/* If we are faulting a kernel address, we have to use the
-	 * kernel page tables.
-	 */
-	lis	r11, PAGE_OFFSET@h
-	cmplw	r10, r11
-	blt+	3f
-	lis	r11, swapper_pg_dir@h
-	ori	r11, r11, swapper_pg_dir@l
-
-	mfspr	r12,SPRN_MMUCR
-	rlwinm	r12,r12,0,0,23		/* Clear TID */
-
-	b	4f
-
-	/* Get the PGD for the current thread */
-3:
-	mfspr	r11,SPRN_SPRG_THREAD
-	lwz	r11,PGDIR(r11)
-
-	/* Load PID into MMUCR TID */
-	mfspr	r12,SPRN_MMUCR
-	mfspr   r13,SPRN_PID		/* Get PID */
-	rlwimi	r12,r13,0,24,31		/* Set TID */
-
-4:
-	mtspr	SPRN_MMUCR,r12
-
-	/* Mask of required permission bits. Note that while we
-	 * do copy ESR:ST to _PAGE_RW position as trying to write
-	 * to an RO page is pretty common, we don't do it with
-	 * _PAGE_DIRTY. We could do it, but it's a fairly rare
-	 * event so I'd rather take the overhead when it happens
-	 * rather than adding an instruction here. We should measure
-	 * whether the whole thing is worth it in the first place
-	 * as we could avoid loading SPRN_ESR completely in the first
-	 * place...
-	 *
-	 * TODO: Is it worth doing that mfspr & rlwimi in the first
-	 *       place or can we save a couple of instructions here ?
-	 */
-	mfspr	r12,SPRN_ESR
-	li	r13,_PAGE_PRESENT|_PAGE_ACCESSED
-	rlwimi	r13,r12,10,30,30
-
-	/* Load the PTE */
-	/* Compute pgdir/pmd offset */
-	rlwinm  r12, r10, PPC44x_PGD_OFF_SHIFT, PPC44x_PGD_OFF_MASK_BIT, 29
-	lwzx	r11, r12, r11		/* Get pgd/pmd entry */
-	rlwinm.	r12, r11, 0, 0, 20	/* Extract pt base address */
-	beq	2f			/* Bail if no table */
-
-	/* Compute pte address */
-	rlwimi  r12, r10, PPC44x_PTE_ADD_SHIFT, PPC44x_PTE_ADD_MASK_BIT, 28
-	lwz	r11, 0(r12)		/* Get high word of pte entry */
-	lwz	r12, 4(r12)		/* Get low word of pte entry */
-
-	lis	r10,tlb_44x_index@ha
-
-	andc.	r13,r13,r12		/* Check permission */
-
-	/* Load the next available TLB index */
-	lwz	r13,tlb_44x_index@l(r10)
-
-	bne	2f			/* Bail if permission mismach */
-
-	/* Increment, rollover, and store TLB index */
-	addi	r13,r13,1
-
-	/* Compare with watermark (instruction gets patched) */
-	.globl tlb_44x_patch_hwater_D
-tlb_44x_patch_hwater_D:
-	cmpwi	0,r13,1			/* reserve entries */
-	ble	5f
-	li	r13,0
-5:
-	/* Store the next available TLB index */
-	stw	r13,tlb_44x_index@l(r10)
-
-	/* Re-load the faulting address */
-	mfspr	r10,SPRN_DEAR
-
-	 /* Jump to common tlb load */
-	b	finish_tlb_load_44x
-
-2:
-	/* The bailout.  Restore registers to pre-exception conditions
-	 * and call the heavyweights to help us out.
-	 */
-	mfspr	r11, SPRN_SPRG_RSCRATCH4
-	mtcr	r11
-	mfspr	r13, SPRN_SPRG_RSCRATCH3
-	mfspr	r12, SPRN_SPRG_RSCRATCH2
-	mfspr	r11, SPRN_SPRG_RSCRATCH1
-	mfspr	r10, SPRN_SPRG_RSCRATCH0
-	b	DataStorage
-
-	/* Instruction TLB Error Interrupt */
-	/*
-	 * Nearly the same as above, except we get our
-	 * information from different registers and bailout
-	 * to a different point.
-	 */
-	START_EXCEPTION(InstructionTLBError44x)
-	mtspr	SPRN_SPRG_WSCRATCH0, r10 /* Save some working registers */
-	mtspr	SPRN_SPRG_WSCRATCH1, r11
-	mtspr	SPRN_SPRG_WSCRATCH2, r12
-	mtspr	SPRN_SPRG_WSCRATCH3, r13
-	mfcr	r11
-	mtspr	SPRN_SPRG_WSCRATCH4, r11
-	mfspr	r10, SPRN_SRR0		/* Get faulting address */
-
-	/* If we are faulting a kernel address, we have to use the
-	 * kernel page tables.
-	 */
-	lis	r11, PAGE_OFFSET@h
-	cmplw	r10, r11
-	blt+	3f
-	lis	r11, swapper_pg_dir@h
-	ori	r11, r11, swapper_pg_dir@l
-
-	mfspr	r12,SPRN_MMUCR
-	rlwinm	r12,r12,0,0,23		/* Clear TID */
-
-	b	4f
-
-	/* Get the PGD for the current thread */
-3:
-	mfspr	r11,SPRN_SPRG_THREAD
-	lwz	r11,PGDIR(r11)
-
-	/* Load PID into MMUCR TID */
-	mfspr	r12,SPRN_MMUCR
-	mfspr   r13,SPRN_PID		/* Get PID */
-	rlwimi	r12,r13,0,24,31		/* Set TID */
-
-4:
-	mtspr	SPRN_MMUCR,r12
-
-	/* Make up the required permissions */
-	li	r13,_PAGE_PRESENT | _PAGE_ACCESSED | _PAGE_EXEC
-
-	/* Compute pgdir/pmd offset */
-	rlwinm 	r12, r10, PPC44x_PGD_OFF_SHIFT, PPC44x_PGD_OFF_MASK_BIT, 29
-	lwzx	r11, r12, r11		/* Get pgd/pmd entry */
-	rlwinm.	r12, r11, 0, 0, 20	/* Extract pt base address */
-	beq	2f			/* Bail if no table */
-
-	/* Compute pte address */
-	rlwimi	r12, r10, PPC44x_PTE_ADD_SHIFT, PPC44x_PTE_ADD_MASK_BIT, 28
-	lwz	r11, 0(r12)		/* Get high word of pte entry */
-	lwz	r12, 4(r12)		/* Get low word of pte entry */
-
-	lis	r10,tlb_44x_index@ha
-
-	andc.	r13,r13,r12		/* Check permission */
-
-	/* Load the next available TLB index */
-	lwz	r13,tlb_44x_index@l(r10)
-
-	bne	2f			/* Bail if permission mismach */
-
-	/* Increment, rollover, and store TLB index */
-	addi	r13,r13,1
-
-	/* Compare with watermark (instruction gets patched) */
-	.globl tlb_44x_patch_hwater_I
-tlb_44x_patch_hwater_I:
-	cmpwi	0,r13,1			/* reserve entries */
-	ble	5f
-	li	r13,0
-5:
-	/* Store the next available TLB index */
-	stw	r13,tlb_44x_index@l(r10)
-
-	/* Re-load the faulting address */
-	mfspr	r10,SPRN_SRR0
-
-	/* Jump to common TLB load point */
-	b	finish_tlb_load_44x
-
-2:
-	/* The bailout.  Restore registers to pre-exception conditions
-	 * and call the heavyweights to help us out.
-	 */
-	mfspr	r11, SPRN_SPRG_RSCRATCH4
-	mtcr	r11
-	mfspr	r13, SPRN_SPRG_RSCRATCH3
-	mfspr	r12, SPRN_SPRG_RSCRATCH2
-	mfspr	r11, SPRN_SPRG_RSCRATCH1
-	mfspr	r10, SPRN_SPRG_RSCRATCH0
-	b	InstructionStorage
-
-/*
- * Both the instruction and data TLB miss get to this
- * point to load the TLB.
- * 	r10 - EA of fault
- * 	r11 - PTE high word value
- *	r12 - PTE low word value
- *	r13 - TLB index
- *	MMUCR - loaded with proper value when we get here
- *	Upon exit, we reload everything and RFI.
- */
-finish_tlb_load_44x:
-	/* Combine RPN & ERPN an write WS 0 */
-	rlwimi	r11,r12,0,0,31-PAGE_SHIFT
-	tlbwe	r11,r13,PPC44x_TLB_XLAT
-
-	/*
-	 * Create WS1. This is the faulting address (EPN),
-	 * page size, and valid flag.
-	 */
-	li	r11,PPC44x_TLB_VALID | PPC44x_TLBE_SIZE
-	/* Insert valid and page size */
-	rlwimi	r10,r11,0,PPC44x_PTE_ADD_MASK_BIT,31
-	tlbwe	r10,r13,PPC44x_TLB_PAGEID	/* Write PAGEID */
-
-	/* And WS 2 */
-	li	r10,0xf85			/* Mask to apply from PTE */
-	rlwimi	r10,r12,29,30,30		/* DIRTY -> SW position */
-	and	r11,r12,r10			/* Mask PTE bits to keep */
-	andi.	r10,r12,_PAGE_USER		/* User page ? */
-	beq	1f				/* nope, leave U bits empty */
-	rlwimi	r11,r11,3,26,28			/* yes, copy S bits to U */
-1:	tlbwe	r11,r13,PPC44x_TLB_ATTRIB	/* Write ATTRIB */
-
-	/* Done...restore registers and get out of here.
-	*/
-	mfspr	r11, SPRN_SPRG_RSCRATCH4
-	mtcr	r11
-	mfspr	r13, SPRN_SPRG_RSCRATCH3
-	mfspr	r12, SPRN_SPRG_RSCRATCH2
-	mfspr	r11, SPRN_SPRG_RSCRATCH1
-	mfspr	r10, SPRN_SPRG_RSCRATCH0
-	rfi					/* Force context change */
-
-/* TLB error interrupts for 476
- */
-#ifdef CONFIG_PPC_47x
-	START_EXCEPTION(DataTLBError47x)
-	mtspr	SPRN_SPRG_WSCRATCH0,r10	/* Save some working registers */
-	mtspr	SPRN_SPRG_WSCRATCH1,r11
-	mtspr	SPRN_SPRG_WSCRATCH2,r12
-	mtspr	SPRN_SPRG_WSCRATCH3,r13
-	mfcr	r11
-	mtspr	SPRN_SPRG_WSCRATCH4,r11
-	mfspr	r10,SPRN_DEAR		/* Get faulting address */
-
-	/* If we are faulting a kernel address, we have to use the
-	 * kernel page tables.
-	 */
-	lis	r11,PAGE_OFFSET@h
-	cmplw	cr0,r10,r11
-	blt+	3f
-	lis	r11,swapper_pg_dir@h
-	ori	r11,r11, swapper_pg_dir@l
-	li	r12,0			/* MMUCR = 0 */
-	b	4f
-
-	/* Get the PGD for the current thread and setup MMUCR */
-3:	mfspr	r11,SPRN_SPRG3
-	lwz	r11,PGDIR(r11)
-	mfspr   r12,SPRN_PID		/* Get PID */
-4:	mtspr	SPRN_MMUCR,r12		/* Set MMUCR */
-
-	/* Mask of required permission bits. Note that while we
-	 * do copy ESR:ST to _PAGE_RW position as trying to write
-	 * to an RO page is pretty common, we don't do it with
-	 * _PAGE_DIRTY. We could do it, but it's a fairly rare
-	 * event so I'd rather take the overhead when it happens
-	 * rather than adding an instruction here. We should measure
-	 * whether the whole thing is worth it in the first place
-	 * as we could avoid loading SPRN_ESR completely in the first
-	 * place...
-	 *
-	 * TODO: Is it worth doing that mfspr & rlwimi in the first
-	 *       place or can we save a couple of instructions here ?
-	 */
-	mfspr	r12,SPRN_ESR
-	li	r13,_PAGE_PRESENT|_PAGE_ACCESSED
-	rlwimi	r13,r12,10,30,30
-
-	/* Load the PTE */
-	/* Compute pgdir/pmd offset */
-	rlwinm  r12,r10,PPC44x_PGD_OFF_SHIFT,PPC44x_PGD_OFF_MASK_BIT,29
-	lwzx	r11,r12,r11		/* Get pgd/pmd entry */
-
-	/* Word 0 is EPN,V,TS,DSIZ */
-	li	r12,PPC47x_TLB0_VALID | PPC47x_TLBE_SIZE
-	rlwimi	r10,r12,0,32-PAGE_SHIFT,31	/* Insert valid and page size*/
-	li	r12,0
-	tlbwe	r10,r12,0
-
-	/* XXX can we do better ? Need to make sure tlbwe has established
-	 * latch V bit in MMUCR0 before the PTE is loaded further down */
-#ifdef CONFIG_SMP
-	isync
-#endif
-
-	rlwinm.	r12,r11,0,0,20		/* Extract pt base address */
-	/* Compute pte address */
-	rlwimi  r12,r10,PPC44x_PTE_ADD_SHIFT,PPC44x_PTE_ADD_MASK_BIT,28
-	beq	2f			/* Bail if no table */
-	lwz	r11,0(r12)		/* Get high word of pte entry */
-
-	/* XXX can we do better ? maybe insert a known 0 bit from r11 into the
-	 * bottom of r12 to create a data dependency... We can also use r10
-	 * as destination nowadays
-	 */
-#ifdef CONFIG_SMP
-	lwsync
-#endif
-	lwz	r12,4(r12)		/* Get low word of pte entry */
-
-	andc.	r13,r13,r12		/* Check permission */
-
-	 /* Jump to common tlb load */
-	beq	finish_tlb_load_47x
-
-2:	/* The bailout.  Restore registers to pre-exception conditions
-	 * and call the heavyweights to help us out.
-	 */
-	mfspr	r11,SPRN_SPRG_RSCRATCH4
-	mtcr	r11
-	mfspr	r13,SPRN_SPRG_RSCRATCH3
-	mfspr	r12,SPRN_SPRG_RSCRATCH2
-	mfspr	r11,SPRN_SPRG_RSCRATCH1
-	mfspr	r10,SPRN_SPRG_RSCRATCH0
-	b	DataStorage
-
-	/* Instruction TLB Error Interrupt */
-	/*
-	 * Nearly the same as above, except we get our
-	 * information from different registers and bailout
-	 * to a different point.
-	 */
-	START_EXCEPTION(InstructionTLBError47x)
-	mtspr	SPRN_SPRG_WSCRATCH0,r10	/* Save some working registers */
-	mtspr	SPRN_SPRG_WSCRATCH1,r11
-	mtspr	SPRN_SPRG_WSCRATCH2,r12
-	mtspr	SPRN_SPRG_WSCRATCH3,r13
-	mfcr	r11
-	mtspr	SPRN_SPRG_WSCRATCH4,r11
-	mfspr	r10,SPRN_SRR0		/* Get faulting address */
-
-	/* If we are faulting a kernel address, we have to use the
-	 * kernel page tables.
-	 */
-	lis	r11,PAGE_OFFSET@h
-	cmplw	cr0,r10,r11
-	blt+	3f
-	lis	r11,swapper_pg_dir@h
-	ori	r11,r11, swapper_pg_dir@l
-	li	r12,0			/* MMUCR = 0 */
-	b	4f
-
-	/* Get the PGD for the current thread and setup MMUCR */
-3:	mfspr	r11,SPRN_SPRG_THREAD
-	lwz	r11,PGDIR(r11)
-	mfspr   r12,SPRN_PID		/* Get PID */
-4:	mtspr	SPRN_MMUCR,r12		/* Set MMUCR */
-
-	/* Make up the required permissions */
-	li	r13,_PAGE_PRESENT | _PAGE_ACCESSED | _PAGE_EXEC
-
-	/* Load PTE */
-	/* Compute pgdir/pmd offset */
-	rlwinm  r12,r10,PPC44x_PGD_OFF_SHIFT,PPC44x_PGD_OFF_MASK_BIT,29
-	lwzx	r11,r12,r11		/* Get pgd/pmd entry */
-
-	/* Word 0 is EPN,V,TS,DSIZ */
-	li	r12,PPC47x_TLB0_VALID | PPC47x_TLBE_SIZE
-	rlwimi	r10,r12,0,32-PAGE_SHIFT,31	/* Insert valid and page size*/
-	li	r12,0
-	tlbwe	r10,r12,0
-
-	/* XXX can we do better ? Need to make sure tlbwe has established
-	 * latch V bit in MMUCR0 before the PTE is loaded further down */
-#ifdef CONFIG_SMP
-	isync
-#endif
-
-	rlwinm.	r12,r11,0,0,20		/* Extract pt base address */
-	/* Compute pte address */
-	rlwimi  r12,r10,PPC44x_PTE_ADD_SHIFT,PPC44x_PTE_ADD_MASK_BIT,28
-	beq	2f			/* Bail if no table */
-
-	lwz	r11,0(r12)		/* Get high word of pte entry */
-	/* XXX can we do better ? maybe insert a known 0 bit from r11 into the
-	 * bottom of r12 to create a data dependency... We can also use r10
-	 * as destination nowadays
-	 */
-#ifdef CONFIG_SMP
-	lwsync
-#endif
-	lwz	r12,4(r12)		/* Get low word of pte entry */
-
-	andc.	r13,r13,r12		/* Check permission */
-
-	/* Jump to common TLB load point */
-	beq	finish_tlb_load_47x
-
-2:	/* The bailout.  Restore registers to pre-exception conditions
-	 * and call the heavyweights to help us out.
-	 */
-	mfspr	r11, SPRN_SPRG_RSCRATCH4
-	mtcr	r11
-	mfspr	r13, SPRN_SPRG_RSCRATCH3
-	mfspr	r12, SPRN_SPRG_RSCRATCH2
-	mfspr	r11, SPRN_SPRG_RSCRATCH1
-	mfspr	r10, SPRN_SPRG_RSCRATCH0
-	b	InstructionStorage
-
-/*
- * Both the instruction and data TLB miss get to this
- * point to load the TLB.
- * 	r10 - free to use
- * 	r11 - PTE high word value
- *	r12 - PTE low word value
- *      r13 - free to use
- *	MMUCR - loaded with proper value when we get here
- *	Upon exit, we reload everything and RFI.
- */
-finish_tlb_load_47x:
-	/* Combine RPN & ERPN an write WS 1 */
-	rlwimi	r11,r12,0,0,31-PAGE_SHIFT
-	tlbwe	r11,r13,1
-
-	/* And make up word 2 */
-	li	r10,0xf85			/* Mask to apply from PTE */
-	rlwimi	r10,r12,29,30,30		/* DIRTY -> SW position */
-	and	r11,r12,r10			/* Mask PTE bits to keep */
-	andi.	r10,r12,_PAGE_USER		/* User page ? */
-	beq	1f				/* nope, leave U bits empty */
-	rlwimi	r11,r11,3,26,28			/* yes, copy S bits to U */
-1:	tlbwe	r11,r13,2
-
-	/* Done...restore registers and get out of here.
-	*/
-	mfspr	r11, SPRN_SPRG_RSCRATCH4
-	mtcr	r11
-	mfspr	r13, SPRN_SPRG_RSCRATCH3
-	mfspr	r12, SPRN_SPRG_RSCRATCH2
-	mfspr	r11, SPRN_SPRG_RSCRATCH1
-	mfspr	r10, SPRN_SPRG_RSCRATCH0
-	rfi
-
-#endif /* CONFIG_PPC_47x */
-
-	/* Debug Interrupt */
-	/*
-	 * This statement needs to exist at the end of the IVPR
-	 * definition just in case you end up taking a debug
-	 * exception within another exception.
-	 */
-	DEBUG_CRIT_EXCEPTION
-
-/*
- * Global functions
- */
-
-/*
- * Adjust the machine check IVOR on 440A cores
- */
-_GLOBAL(__fixup_440A_mcheck)
-	li	r3,MachineCheckA@l
-	mtspr	SPRN_IVOR1,r3
-	sync
-	blr
-
-/*
- * extern void giveup_altivec(struct task_struct *prev)
- *
- * The 44x core does not have an AltiVec unit.
- */
-_GLOBAL(giveup_altivec)
-	blr
-
-/*
- * extern void giveup_fpu(struct task_struct *prev)
- *
- * The 44x core does not have an FPU.
- */
-#ifndef CONFIG_PPC_FPU
-_GLOBAL(giveup_fpu)
-	blr
-#endif
-
-_GLOBAL(set_context)
-
-#ifdef CONFIG_BDI_SWITCH
-	/* Context switch the PTE pointer for the Abatron BDI2000.
-	 * The PGDIR is the second parameter.
-	 */
-	lis	r5, abatron_pteptrs@h
-	ori	r5, r5, abatron_pteptrs@l
-	stw	r4, 0x4(r5)
-#endif
-	mtspr	SPRN_PID,r3
-	isync			/* Force context change */
-	blr
-
-/*
- * Init CPU state. This is called at boot time or for secondary CPUs
- * to setup initial TLB entries, setup IVORs, etc...
- *
- */
-_GLOBAL(init_cpu_state)
-	mflr	r22
-#ifdef CONFIG_PPC_47x
-	/* We use the PVR to differenciate 44x cores from 476 */
-	mfspr	r3,SPRN_PVR
-	srwi	r3,r3,16
-	cmplwi	cr0,r3,PVR_476@h
-	beq	head_start_47x
-	cmplwi	cr0,r3,PVR_476_ISS@h
-	beq	head_start_47x
-#endif /* CONFIG_PPC_47x */
-
-/*
- * In case the firmware didn't do it, we apply some workarounds
- * that are good for all 440 core variants here
- */
-	mfspr	r3,SPRN_CCR0
-	rlwinm	r3,r3,0,0,27	/* disable icache prefetch */
-	isync
-	mtspr	SPRN_CCR0,r3
-	isync
-	sync
-
-/*
- * Set up the initial MMU state for 44x
- *
- * We are still executing code at the virtual address
- * mappings set by the firmware for the base of RAM.
- *
- * We first invalidate all TLB entries but the one
- * we are running from.  We then load the KERNELBASE
- * mappings so we can begin to use kernel addresses
- * natively and so the interrupt vector locations are
- * permanently pinned (necessary since Book E
- * implementations always have translation enabled).
- *
- * TODO: Use the known TLB entry we are running from to
- *	 determine which physical region we are located
- *	 in.  This can be used to determine where in RAM
- *	 (on a shared CPU system) or PCI memory space
- *	 (on a DRAMless system) we are located.
- *       For now, we assume a perfect world which means
- *	 we are located at the base of DRAM (physical 0).
- */
-
-/*
- * Search TLB for entry that we are currently using.
- * Invalidate all entries but the one we are using.
- */
-	/* Load our current PID->MMUCR TID and MSR IS->MMUCR STS */
-	mfspr	r3,SPRN_PID			/* Get PID */
-	mfmsr	r4				/* Get MSR */
-	andi.	r4,r4,MSR_IS@l			/* TS=1? */
-	beq	wmmucr				/* If not, leave STS=0 */
-	oris	r3,r3,PPC44x_MMUCR_STS@h	/* Set STS=1 */
-wmmucr:	mtspr	SPRN_MMUCR,r3			/* Put MMUCR */
-	sync
-
-	bl	invstr				/* Find our address */
-invstr:	mflr	r5				/* Make it accessible */
-	tlbsx	r23,0,r5			/* Find entry we are in */
-	li	r4,0				/* Start at TLB entry 0 */
-	li	r3,0				/* Set PAGEID inval value */
-1:	cmpw	r23,r4				/* Is this our entry? */
-	beq	skpinv				/* If so, skip the inval */
-	tlbwe	r3,r4,PPC44x_TLB_PAGEID		/* If not, inval the entry */
-skpinv:	addi	r4,r4,1				/* Increment */
-	cmpwi	r4,64				/* Are we done? */
-	bne	1b				/* If not, repeat */
-	isync					/* If so, context change */
-
-/*
- * Configure and load pinned entry into TLB slot 63.
- */
-
-	lis	r3,PAGE_OFFSET@h
-	ori	r3,r3,PAGE_OFFSET@l
-
-	/* Kernel is at the base of RAM */
-	li r4, 0			/* Load the kernel physical address */
-
-	/* Load the kernel PID = 0 */
-	li	r0,0
-	mtspr	SPRN_PID,r0
-	sync
-
-	/* Initialize MMUCR */
-	li	r5,0
-	mtspr	SPRN_MMUCR,r5
-	sync
-
-	/* pageid fields */
-	clrrwi	r3,r3,10		/* Mask off the effective page number */
-	ori	r3,r3,PPC44x_TLB_VALID | PPC44x_TLB_256M
-
-	/* xlat fields */
-	clrrwi	r4,r4,10		/* Mask off the real page number */
-					/* ERPN is 0 for first 4GB page */
-
-	/* attrib fields */
-	/* Added guarded bit to protect against speculative loads/stores */
-	li	r5,0
-	ori	r5,r5,(PPC44x_TLB_SW | PPC44x_TLB_SR | PPC44x_TLB_SX | PPC44x_TLB_G)
-
-        li      r0,63                    /* TLB slot 63 */
-
-	tlbwe	r3,r0,PPC44x_TLB_PAGEID	/* Load the pageid fields */
-	tlbwe	r4,r0,PPC44x_TLB_XLAT	/* Load the translation fields */
-	tlbwe	r5,r0,PPC44x_TLB_ATTRIB	/* Load the attrib/access fields */
-
-	/* Force context change */
-	mfmsr	r0
 	mtspr	SPRN_SRR1, r0
 	lis	r0,3f@h
 	ori	r0,r0,3f@l
