--- conflicted
+++ resolved
@@ -455,11 +455,7 @@
 		/* can't use cpu_relax() here as it may require MMU setup */;
 }
 
-<<<<<<< HEAD
-int __init arm_add_memory(unsigned long start, unsigned long size)
-=======
 int __init arm_add_memory(phys_addr_t start, unsigned long size)
->>>>>>> 43ab6cd0
 {
 	struct membank *bank = &meminfo.bank[meminfo.nr_banks];
 
@@ -795,7 +791,8 @@
 	struct machine_desc *mdesc = NULL, *p;
 	char *from = default_command_line;
 
-<<<<<<< HEAD
+	init_tags.mem.start = PHYS_OFFSET;
+
 	/*
 	 * locate machine in the list of supported machines.
 	 */
@@ -811,27 +808,6 @@
 			" (r1 = 0x%08x).\n\n", nr);
 		dump_machine_table(); /* does not return */
 	}
-
-	printk("Machine: %s\n", mdesc->name);
-=======
-	init_tags.mem.start = PHYS_OFFSET;
-
-	/*
-	 * locate machine in the list of supported machines.
-	 */
-	for_each_machine_desc(p)
-		if (nr == p->nr) {
-			printk("Machine: %s\n", p->name);
-			mdesc = p;
-			break;
-		}
-
-	if (!mdesc) {
-		early_print("\nError: unrecognized/unsupported machine ID"
-			" (r1 = 0x%08x).\n\n", nr);
-		dump_machine_table(); /* does not return */
-	}
->>>>>>> 43ab6cd0
 
 	if (__atags_pointer)
 		tags = phys_to_virt(__atags_pointer);
@@ -888,8 +864,6 @@
 	/* parse_early_param needs a boot_command_line */
 	strlcpy(boot_command_line, from, COMMAND_LINE_SIZE);
 
-<<<<<<< HEAD
-=======
 	return mdesc;
 }
 
@@ -915,35 +889,8 @@
 	init_mm.end_data   = (unsigned long) _edata;
 	init_mm.brk	   = (unsigned long) _end;
 
->>>>>>> 43ab6cd0
 	/* populate cmd_line too for later use, preserving boot_command_line */
 	strlcpy(cmd_line, boot_command_line, COMMAND_LINE_SIZE);
-
-	return mdesc;
-}
-
-
-void __init setup_arch(char **cmdline_p)
-{
-	struct machine_desc *mdesc;
-
-	unwind_init();
-
-	setup_processor();
-	mdesc = setup_machine_fdt(__atags_pointer);
-	if (!mdesc)
-		mdesc = setup_machine_tags(machine_arch_type);
-	machine_desc = mdesc;
-	machine_name = mdesc->name;
-
-	if (mdesc->soft_reboot)
-		reboot_setup("s");
-
-	init_mm.start_code = (unsigned long) _text;
-	init_mm.end_code   = (unsigned long) _etext;
-	init_mm.end_data   = (unsigned long) _edata;
-	init_mm.brk	   = (unsigned long) _end;
-
 	*cmdline_p = cmd_line;
 
 	parse_early_param();
